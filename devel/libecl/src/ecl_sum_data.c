 /*
   Copyright (C) 2011  Statoil ASA, Norway. 
    
   The file 'ecl_sum_data.c' is part of ERT - Ensemble based Reservoir Tool. 
    
   ERT is free software: you can redistribute it and/or modify 
   it under the terms of the GNU General Public License as published by 
   the Free Software Foundation, either version 3 of the License, or 
   (at your option) any later version. 
    
   ERT is distributed in the hope that it will be useful, but WITHOUT ANY 
   WARRANTY; without even the implied warranty of MERCHANTABILITY or 
   FITNESS FOR A PARTICULAR PURPOSE.   
    
   See the GNU General Public License at <http://www.gnu.org/licenses/gpl.html> 
   for more details. 
*/

#include <string.h>

#include <ert/util/util.h>
#include <ert/util/vector.h>
#include <ert/util/time_t_vector.h>
#include <ert/util/int_vector.h>
#include <ert/util/stringlist.h>
#include <ert/util/time_interval.h>

#include <ert/ecl/ecl_util.h>
#include <ert/ecl/ecl_smspec.h>
#include <ert/ecl/ecl_sum_data.h>
#include <ert/ecl/ecl_sum_tstep.h>
#include <ert/ecl/smspec_node.h>
#include <ert/ecl/ecl_kw.h>
#include <ert/ecl/ecl_file.h>
#include <ert/ecl/ecl_endian_flip.h>
#include <ert/ecl/ecl_kw_magic.h>



/*
  This file implements the type ecl_sum_data_type. The data structure 
  is involved with holding all the actual summary data (i.e. the
  PARAMS vectors in ECLIPSE speak), in addition the time-information
  with MINISTEPS / REPORT_STEPS and so on is implemented here. 

  This file has no information about how to index into the PARAMS
  vector, i.e. at which location can the WWCT for well P6 be found,
  that is responsability of the ecl_smspec_type.

  The time direction in this system is implemented in terms of
  ministeps. There are some query / convert functons based on report
  steps.
*/


/*****************************************************************/
/*
   About ministeps and report steps.
   ---------------------------------

   A sequence of summary data will typically look like this:

   ------------------
   SEQHDR            \
   MINISTEP  0        |     
   PARAMS    .....    |
   MINISTEP  1        |==> This is REPORT STEP 1, in file BASE.S00001
   PARAMS    .....    |
   MINISTEP  2        |
   PARAMS    .....   /
   ------------------
   SEQHDR            \
   MINISTEP  3        |
   PARAMS    .....    |
   MINISTEP  4        |
   PARAMS    .....    |
   MINISTEP  5        |==> This is REPORT STEP 2, in file BASE.S0002
   PARAMS    .....    |
   MINISTEP  6        |
   PARAMS    .....    |
   SEQHDR             |
   MINISTEP  7        |
   PARAMS    .....   /
   ------------------


   Observe the following:

     * The MINISTEP counter runs continously, and does not
       differentiate between unified files and not unified files.

     * When using multiple files we can read off the report number
       from the filename, for unified files this is IMPOSSIBLE, and we
       just have to assume that the first block corresponds to
       report_step 1 and then count afterwards. 

     * When asking for a summary variable at a particular REPORT STEP
       (as we do in enkf) it is ambigous as to which ministep within
       the block one should use. The convention we have employed
       (which corresponds to the old RPTONLY based behaviour) is to
       use the last ministep in the block.

     * There is no BASE.SOOOO file
     
     * The report steps are halfopen intervals in the "wrong way":
       (....]




   About MINISTEP, REPORTSTEP, rates and continous sim_time/sim_days:
   ------------------------------------------------------------------

   For ECLIPSE summary files the smallest unit of time resolution is
   called the ministep - a ministep corresponds to a time step in the
   underlying partial differential equation, i.e. the length of the
   timesteps is controlled by the simulator itself - there is no finer
   temporal resolution.
   
   The user has told the simulator to store (i.e. save to file
   results) the results at reportsteps. A reportstep will typically
   consist of several ministeps. The timeline below shows a simulation
   consisting of two reportsteps:


                                                 S0001                                          S0002
   ||------|------|------------|------------------||----------------------|----------------------||
          M1     M2           M3                 M4                      M5                     M6     
   
   The first reportstep consist of four ministeps, the second
   reportstep consits of only two ministeps. As a user you have no
   control over the length/number of ministeps apart from:

      1. Indirectly through the TUNING keywords.
      2. A ministep will always end at a report step.


   RPTONLY: In conjunction with enkf it has been customary to use the
   keyword RPTONLY. This is purely a storage directive, the effect is
   that only the ministep ending at the REPORT step is reported,
   i.e. in the case above we would get the ministeps [M4 , M6], where
   the ministeps M4 and M6 will be unchanged, and there will be many
   'holes' in the timeline.

   About truetime: The ministeps have a finite length; this implies
   that

     [rates]: The ministep value is NOT actually an instantaneous
        value, it is the total production during the ministepd period
        - divided by the length of the ministep. I.e. it is an average
        value. (I.e. the differential time element dt is actually quite
        looong).

     [state]: For state variables (this will include total production
        of various phases), the ministep value corresponds to the
        reservoir state at THE END OF THE MINISTEP.

   This difference between state variables and rates implies a
   difference in how continous time-variables (in the middle of a
   ministep) are reported, i.e.


   S0000                                                      S0001
   ||--------------|---------------|------------X-------------||
                  M1              M2           /|\            M3
                                                | 
                                                |

   We have enteeed the sim_days/sim_time cooresponding to the location
   of 'X' on the timeline, i.e. in the middle of ministep M3. If we
   are interested in the rate at this time the function:

        ecl_sum_data_get_from_sim_time()

   will just return the M3 value, whereas if you are interested in
   e.g. pressure at this time the function will return a weighted
   average of the M2 and M3 values. Whether a variable in question is
   interpreted as a 'rate' is effectively determined by the
   ecl_smspec_set_rate_var() function in ecl_smspec.c.


   
   Indexing and _get() versus _iget()
   ---------------------------------- 
   As already mentionded the set of ministeps is not necessarrily a
   continous series, we can easily have a series of ministeps with
   "holes" in it, and the series can also start on a non-zero
   value. Internally all the ministeps are stored in a dense, zero
   offset vector instance; and we must be able to translate back and
   forth between ministep_nr and internal index.

   Partly due to EnKF heritage the MINISTEP nr has been the main
   method to access the time dimension of the data, i.e. all the
   functions like ecl_sum_get_general_var() expect the time direction
   to be given as a ministep; however it is also possible to get the
   data by giving an internal (not that internal ...) index. In
   ecl_sum_data.c the latter functions have _iget():

   
      ecl_sum_data_get_xxx : Expects the time direction given as a ministep_nr.
      ecl_sum_data_iget_xxx: Expects the time direction given as an internal index.

*/   



#define INVALID_MINISTEP_NR -1


struct ecl_sum_data_struct {
  ecl_smspec_type        * smspec;                 /* A shared reference - only used for providing good error messages. */
  vector_type            * data;                   /* Vector of ecl_sum_tstep_type instances. */
  int                      first_ministep;
  int                      last_ministep; 
  double                   days_start;
  double                   sim_length;
  int_vector_type        * report_first_index ;    /* Indexed by report_step - giving first internal_index in report_step.   */
  int_vector_type        * report_last_index;      /* Indexed by report_step - giving last internal_index in report_step.    */   
  int                      first_report_step;
  int                      last_report_step;
  time_t                   __min_time;             /* An internal member used during the load of 
                                                      restarted cases; see doc in ecl_sum_data_append_tstep. */
  bool                     index_valid;
  time_interval_type     * sim_time;               /* The time interval sim_time goes from the first time value where we have
                                                      data to the end of the simulation. In the case of restarts the start
                                                      value might disagree with the simulation start reported by the smspec file. */
};





/*****************************************************************/

 void ecl_sum_data_free( ecl_sum_data_type * data ) {
  vector_free( data->data );
  int_vector_free( data->report_first_index );
  int_vector_free( data->report_last_index  );
  time_interval_free( data->sim_time );
  free(data);
}

/*
  This function will clear/initialize all the mapping between
  ministep, report step and internal index. This function should be
  called before (re)building the indexes.
*/


static void ecl_sum_data_clear_index( ecl_sum_data_type * data ) {
  int_vector_reset( data->report_first_index);
  int_vector_reset( data->report_last_index);
  
  data->first_report_step     =  1024 * 1024;
  data->last_report_step      = -1024 * 1024;
  data->days_start            = 0;
  data->sim_length            = -1;
  data->first_ministep        = INVALID_MINISTEP_NR;
  data->last_ministep         = INVALID_MINISTEP_NR;  
  data->index_valid           = false;
  time_interval_reopen( data->sim_time );
}


ecl_sum_data_type * ecl_sum_data_alloc(ecl_smspec_type * smspec) {
  ecl_sum_data_type * data = util_malloc( sizeof * data );
  data->data        = vector_alloc_new();
  data->smspec      = smspec;
  data->__min_time  = 0;
  
  data->report_first_index    = int_vector_alloc( 0 , INVALID_MINISTEP_NR );  
  data->report_last_index     = int_vector_alloc( 0 , INVALID_MINISTEP_NR );
  data->sim_time              = time_interval_alloc_open();

  ecl_sum_data_clear_index( data );
  return data;
}


/**
   This function will take a report as input , and update the two
   pointers ministep1 and ministep2 with the range of the report step
   (in terms of ministeps). 

   Calling this function with report_step == 2 for the example
   documented at the top of the file will yield: *ministep1 = 3 and
   *ministep2 = 7. If you are only interested in one of the limits you
   can pass in NULL for the other limit, i.e. 

      xxx(data , report_step , NULL , &ministep2); 

   to get the last step.
   
   If the supplied report_step is invalid the function will set both
   return values to -1 (the return value from safe_iget). In that case
   it is the responsability of the calling scope to check the return
   values, alternatively one can use the query function
   ecl_sum_data_has_report_step() first.
*/


static const ecl_sum_tstep_type * ecl_sum_data_iget_ministep( const ecl_sum_data_type * data , int internal_index ) {
  return vector_iget_const( data->data , internal_index );
}



void ecl_sum_data_report2internal_range(const ecl_sum_data_type * data , int report_step , int * index1 , int * index2 ){
  if (index1 != NULL)
    *index1 = int_vector_safe_iget( data->report_first_index , report_step );
  
  if (index2 != NULL)
    *index2 = int_vector_safe_iget( data->report_last_index  , report_step ); 
}



ecl_sum_data_type * ecl_sum_data_alloc_writer( ecl_smspec_type * smspec ) {
  ecl_sum_data_type * data = ecl_sum_data_alloc( smspec );
  return data;
}


static void ecl_sum_data_fwrite_report__( const ecl_sum_data_type * data , int report_step , fortio_type * fortio) {
  {
    ecl_kw_type * seqhdr_kw = ecl_kw_alloc( SEQHDR_KW , SEQHDR_SIZE , ECL_INT_TYPE );
    ecl_kw_iset_int( seqhdr_kw , 0 , 0 );
    ecl_kw_fwrite( seqhdr_kw , fortio );
    ecl_kw_free( seqhdr_kw );
  }

  {
    int index , index1 , index2;
    
    ecl_sum_data_report2internal_range( data , report_step , &index1 , &index2);
    for (index = index1; index <= index2; index++) {
      const ecl_sum_tstep_type * tstep = ecl_sum_data_iget_ministep( data , index );
      ecl_sum_tstep_fwrite( tstep , ecl_smspec_get_index_map( data->smspec ) , fortio );
    }
  }
}



static void ecl_sum_data_fwrite_multiple_step( const ecl_sum_data_type * data , const char * ecl_case , bool fmt_case , int report_step) {
  char * filename = ecl_util_alloc_filename( NULL , ecl_case , ECL_UNIFIED_SUMMARY_FILE , fmt_case , 0 );
  fortio_type * fortio = fortio_open_readwrite( filename , fmt_case , ECL_ENDIAN_FLIP );
  
  ecl_sum_data_fwrite_report__( data , report_step , fortio );
  
  fortio_fclose( fortio );
  free(filename);
}


static void ecl_sum_data_fwrite_unified_step( const ecl_sum_data_type * data , const char * ecl_case , bool fmt_case , int report_step) {
  char * filename = ecl_util_alloc_filename( NULL , ecl_case , ECL_UNIFIED_SUMMARY_FILE , fmt_case , 0 );
  fortio_type * fortio = fortio_open_readwrite( filename , fmt_case , ECL_ENDIAN_FLIP );
  
  int current_step = 1;
  if (report_step > 1) {
    while (true) {
      if (ecl_kw_fseek_kw( SEQHDR_KW , false , false , fortio )) {
        if (current_step == report_step)
          break;
        current_step++;
      } else {
        current_step++;
        break;
      }
    }
  }
  
  if (current_step == report_step) { // We found the position:
    long size = fortio_ftell( fortio );
    
    util_ftruncate( fortio_get_FILE( fortio ) , size );
    ecl_sum_data_fwrite_report__( data , report_step , fortio );
  } else
    util_abort("%s: hmm could not locate the position for report step:%d in summary file:%s \n",__func__ , report_step , filename);
  
  fortio_fclose( fortio );
  free( filename );
}



static void ecl_sum_data_fwrite_unified( const ecl_sum_data_type * data , const char * ecl_case , bool fmt_case ) {
  char * filename = ecl_util_alloc_filename( NULL , ecl_case , ECL_UNIFIED_SUMMARY_FILE , fmt_case , 0 );
  fortio_type * fortio = fortio_open_writer( filename , fmt_case , ECL_ENDIAN_FLIP );
  int report_step;
  
  for (report_step = data->first_report_step; report_step <= data->last_report_step; report_step++) {
    if (ecl_sum_data_has_report_step( data , report_step ))
      ecl_sum_data_fwrite_report__( data , report_step , fortio );
  } 
  
  fortio_fclose( fortio );
  free( filename );
}


static void ecl_sum_data_fwrite_multiple( const ecl_sum_data_type * data , const char * ecl_case , bool fmt_case ) {
  int report_step;

  for (report_step = data->first_report_step; report_step <= data->last_report_step; report_step++) {
    if (ecl_sum_data_has_report_step( data , report_step )) {
      char * filename = ecl_util_alloc_filename( NULL , ecl_case , ECL_SUMMARY_FILE , fmt_case , report_step );
      fortio_type * fortio = fortio_open_writer( filename , fmt_case , ECL_ENDIAN_FLIP );
      
      ecl_sum_data_fwrite_report__( data , report_step , fortio );
      
      fortio_fclose( fortio );
      free( filename );
    }
  } 
  
}



void ecl_sum_data_fwrite_step( const ecl_sum_data_type * data , const char * ecl_case , bool fmt_case , bool unified, int report_step) {
  if (unified)
    ecl_sum_data_fwrite_unified_step( data , ecl_case , fmt_case , report_step);
  else
    ecl_sum_data_fwrite_multiple_step( data , ecl_case , fmt_case , report_step);
}


void ecl_sum_data_fwrite( const ecl_sum_data_type * data , const char * ecl_case , bool fmt_case , bool unified) {
  if (unified)
    ecl_sum_data_fwrite_unified( data , ecl_case , fmt_case );
  else
    ecl_sum_data_fwrite_multiple( data , ecl_case , fmt_case );
}




const time_interval_type * ecl_sum_data_get_sim_time( const ecl_sum_data_type * data) { return data->sim_time; }

time_t ecl_sum_data_get_sim_end   (const ecl_sum_data_type * data ) { return time_interval_get_end( data->sim_time ); }

time_t ecl_sum_data_get_data_start   ( const ecl_sum_data_type * data ) { return time_interval_get_start( data->sim_time ); }

double ecl_sum_data_get_first_day( const ecl_sum_data_type * data) { return data->days_start; }

/**
   Returns the number of simulations days from the start of the
   simulation (irrespective of whether the that summary data has
   actually been loaded) to the last loaded simulation step.
*/

double ecl_sum_data_get_sim_length( const ecl_sum_data_type * data ) { 
  return data->sim_length; 
}







/**
   The check_sim_time() and check_sim_days() routines check if you
   have summary data for the requested date/days value. In the case of
   a restarted case, where the original case is missing - this will
   return false if the input values are in the region after simulation
   start with no data. 
*/

bool ecl_sum_data_check_sim_time( const ecl_sum_data_type * data , time_t sim_time) {
  if (time_interval_contains( data->sim_time , sim_time ) || (sim_time == time_interval_get_end( data->sim_time)))
    return true;
  else
    return false;
}


bool ecl_sum_data_check_sim_days( const ecl_sum_data_type * data , double sim_days) {
  if ((sim_days < data->days_start) || ( sim_days > data->sim_length))
    return false;
  else
    return true;
}




/**
   This function will return the ministep corresponding to a time_t
   instance 'sim_time'. The function will fail hard if the time_t is
   before the simulation start, or after the end of the
   simulation. Check with

       ecl_smspec_get_start_time() and ecl_sum_data_get_sim_end()

   first.

   See the documentation about report steps, ministeps and rates at
   the top of this file for how the sim_time relates to to the
   returned ministep_nr.

   The indices used in this function are the internal indices, and not
   ministep numbers. Observe that if there are holes in the
   time-domain, i.e. if RPTONLY has been used, the function can return
   a ministep index which does NOT cover the input time:

     The 'X' should represent report times - the dashed lines
     represent the temporal extent of two ministeps. Outside the '--'
     area we do not have any results. The two ministeps we actually
     have are M15 and M25, i.e. there is a hole.


      X      .      +-----X            +----X
            /|\        M15               M25
             |
             |

     When asking for the ministep number at the location of the arrow,
     the function will return '15', i.e. the valid ministep following
     the sim_time. Of course - the ideal situation is if the time
     sequence has no holes.
*/


static int ecl_sum_data_get_index_from_sim_time( const ecl_sum_data_type * data , time_t sim_time) {
  time_t data_start_time = time_interval_get_start( data->sim_time );
  time_t sim_end         = time_interval_get_end( data->sim_time );
  
  if (!ecl_sum_data_check_sim_time( data , sim_time )) {
    fprintf(stderr , "Simulation start: "); util_fprintf_date( ecl_smspec_get_start_time( data->smspec ) , stderr );
    fprintf(stderr , "Data start......: "); util_fprintf_date( data_start_time , stderr );
    fprintf(stderr , "Simulation end .: "); util_fprintf_date( sim_end , stderr );
    fprintf(stderr , "Requested date .: "); util_fprintf_date( sim_time , stderr );
    util_abort("%s: invalid time_t instance:%d  interval:  [%d,%d]\n",__func__, sim_time , data_start_time , sim_end);
  }
  
  /* 
     The moment we have passed the intial test we MUST find a valid
     ministep index, however care should be taken that there can
     perfectly well be 'holes' in the time domain, because of e.g. the
     RPTONLY keyword.
  */
  {
    int  low_index      = 0;
    int  high_index     = vector_get_size( data->data );
    int  internal_index = INVALID_MINISTEP_NR;
    

    while (internal_index < 0) {
      if (low_index == high_index)
        internal_index = low_index;
      else {
        int center_index = 0.5*( low_index + high_index );
        const ecl_sum_tstep_type * ministep = ecl_sum_data_iget_ministep( data , center_index );
        
        if ((high_index - low_index) == 1) {
          /* Degenerate special case. */
          if (sim_time < ecl_sum_tstep_get_sim_time( ministep ))
            internal_index = low_index;
          else
            internal_index = high_index;
        } else {
          if (sim_time > ecl_sum_tstep_get_sim_time( ministep ))    /*     Low-----Center---X---High */
            low_index = center_index;
          else {
            time_t prev_time = data_start_time;
            if (center_index > 0) {
              const ecl_sum_tstep_type * prev_step = ecl_sum_data_iget_ministep( data , center_index - 1  );
              prev_time = ecl_sum_tstep_get_sim_time( prev_step );
            }
            
            if (prev_time < sim_time)
              internal_index = center_index; /* Found it */
            else
              high_index = center_index;
          }
        }
      }
    }
    return internal_index;
  }
}


int ecl_sum_data_get_index_from_sim_days( const ecl_sum_data_type * data , double sim_days) {
  time_t sim_time = ecl_smspec_get_start_time( data->smspec );
  util_inplace_forward_days( &sim_time , sim_days );
  return ecl_sum_data_get_index_from_sim_time(data , sim_time );
}


/**
   This function will take a true time 'sim_time' as input. The
   ministep indices bracketing this sim_time is identified, and the
   corresponding weights are calculated. 

   The actual value we are interested in can then be computed with the
   ecl_sum_data_interp_get() function:


   int    param_index;
   time_t sim_time;
   {
      int    ministep1 , ministep2;
      double weight1   , weight2;

      ecl_sum_data_init_interp_from_sim_time( data , sim_time , &ministep1 , &ministep2 , &weight1 , &weight2);
      return ecl_sum_data_interp_get( data , ministep1 , ministep2 , weight1 , weight2 , param_index );
   }
   
   
   For further explanation (in particular for which keywords the
   function should be used), consult documentation at the top of this
   file.
*/



void ecl_sum_data_init_interp_from_sim_time( const ecl_sum_data_type * data , time_t sim_time, int *_index1, int *_index2 , double * _weight1 , double *_weight2) {
  int     index2                          = ecl_sum_data_get_index_from_sim_time( data , sim_time);
  int     index1;
  const ecl_sum_tstep_type * ministep2 = ecl_sum_data_iget_ministep( data , index2 );
  const ecl_sum_tstep_type * ministep1;
  time_t sim_time2 = ecl_sum_tstep_get_sim_time( ministep2 );

  
  index1 = index2;
  while (true) {
    index1--;
    ministep1 = ecl_sum_data_iget_ministep( data , index1 );
    {
      time_t sim_time1 = ecl_sum_tstep_get_sim_time( ministep1 );
      if (sim_time1 < sim_time2)
        break;
    }
    if (index1 == 0)
      util_abort("%s: Hmm internal error?? \n",__func__);
  }
  
  {
    double  weight2    =  (sim_time - ecl_sum_tstep_get_sim_time( ministep1 ));
    double  weight1    = -(sim_time - ecl_sum_tstep_get_sim_time( ministep2 ));

  
    *_index1   = index1;
    *_index2   = index2;
    *_weight1 = weight1 / ( weight1 + weight2 );
    *_weight2 = weight2 / ( weight1 + weight2 );
  }
}



void ecl_sum_data_init_interp_from_sim_days( const ecl_sum_data_type * data , double sim_days, int *step1, int *step2 , double * weight1 , double *weight2) {
  time_t sim_time = ecl_smspec_get_start_time( data->smspec );
  util_inplace_forward_days( &sim_time , sim_days );
  ecl_sum_data_init_interp_from_sim_time( data , sim_time , step1 , step2 , weight1 , weight2);
}





static void ecl_sum_data_append_tstep__( ecl_sum_data_type * data , int ministep_nr , ecl_sum_tstep_type * tstep) {
  /* 
     Here the tstep is just appended naively, the vector will be
     sorted by ministep_nr before the data instance is returned.
  */

  /*
    We keep track of the earliest (in true time sence) tstep we
    have added so far; this is done somewhat manuyally because we need
    this information before the index is ready.

    The __min_time field is used to limit loading of restarted data in
    time periods where both the main case and the source case we have
    restarted from have data. This situation typically arises when we
    have restarted a simulation from a report step before the end of
    the initial simulation:

    Simulation 1:      T1-------------TR------------T2
                                      |             
    Simulation 2:                     \-----------------------T3            


    In the time interval [TR,T2] we have data from two simulations, we
    want to use only the data from simulation 2 in this period. The
    decision whether to to actually append the ministep or not must
    have been performed by the scope calling this function; when a
    ministep has arrived here it will be added.
  */
  
  if (data->__min_time == 0)
    data->__min_time = ecl_sum_tstep_get_sim_time( tstep );
  else {
    if (ecl_sum_tstep_get_sim_time( tstep ) < data->__min_time)
      data->__min_time = ecl_sum_tstep_get_sim_time( tstep );
  }
    
  vector_append_owned_ref( data->data , tstep , ecl_sum_tstep_free__);
  data->index_valid = false;
}


static void ecl_sum_data_update_end_info( ecl_sum_data_type * sum_data ) {
  const ecl_sum_tstep_type * last_ministep  = vector_get_last_const( sum_data->data );
   
  sum_data->last_ministep   = ecl_sum_tstep_get_ministep( last_ministep );
  sum_data->sim_length      = ecl_sum_tstep_get_sim_days( last_ministep );
  time_interval_update_end( sum_data->sim_time , ecl_sum_tstep_get_sim_time( last_ministep ));
}
 
static int cmp_ministep( const void * arg1 , const void * arg2) {
  const ecl_sum_tstep_type * ministep1 = ecl_sum_tstep_safe_cast_const( arg1 );
  const ecl_sum_tstep_type * ministep2 = ecl_sum_tstep_safe_cast_const( arg2 );  

  time_t time1 = ecl_sum_tstep_get_sim_time( ministep1 );
  time_t time2 = ecl_sum_tstep_get_sim_time( ministep2 );

  if (time1 < time2)
    return -1;
  else if (time1 == time2)
    return 0;
  else
    return 1;
}


static void ecl_sum_data_build_index( ecl_sum_data_type * sum_data ) {
  /* Clear the existing index (if any): */
  ecl_sum_data_clear_index( sum_data );
  
  /*
    Sort the internal storage vector after sim_time. 
  */
  vector_sort( sum_data->data , cmp_ministep );

  
  /* Identify various global first and last values.  */
  {
    const ecl_sum_tstep_type * first_ministep = ecl_sum_data_iget_ministep( sum_data , 0 );
    sum_data->first_ministep = ecl_sum_tstep_get_ministep( first_ministep );

    /* 
       In most cases the days_start and data_start_time will agree
       with the global simulation start; however in the case where we
       have loaded a summary case from a restarted simulation where
       the case we have restarted from is not available - then there
       will be a difference.
    */
    sum_data->days_start      = ecl_sum_tstep_get_sim_days( first_ministep );
    time_interval_update_start( sum_data->sim_time , ecl_sum_tstep_get_sim_time( first_ministep ));
  }
  ecl_sum_data_update_end_info( sum_data );
  
  /* Build up the report -> ministep mapping. */
  {
    int internal_index;
    for (internal_index = 0; internal_index < vector_get_size( sum_data->data ); internal_index++) {
      const ecl_sum_tstep_type * ministep = ecl_sum_data_iget_ministep( sum_data , internal_index  );
      int report_step = ecl_sum_tstep_get_report(ministep);
        
        /* Indexing internal_index - report_step */
        {
          int current_first_index = int_vector_safe_iget( sum_data->report_first_index , report_step );
          if (current_first_index < 0) /* i.e. currently not set. */
            int_vector_iset( sum_data->report_first_index , report_step , internal_index);
          else
            if (internal_index  < current_first_index)
              int_vector_iset( sum_data->report_first_index , report_step , internal_index);
        }
        
        {
          int current_last_index =  int_vector_safe_iget( sum_data->report_last_index , report_step );
          if (current_last_index < 0)
            int_vector_iset( sum_data->report_last_index , report_step ,  internal_index);
          else
            if (internal_index > current_last_index)
              int_vector_iset( sum_data->report_last_index , report_step , internal_index);
        }
        
        sum_data->first_report_step = util_int_min( sum_data->first_report_step , report_step );
        sum_data->last_report_step  = util_int_max( sum_data->last_report_step  , report_step );
    }
  }
  sum_data->index_valid = true;
}



/*
  This function is meant to be called in write mode; and will create a
  new and empty tstep which is appended to the current data. The tstep
  will also be returned, so the calling scope can call
  ecl_sum_tstep_iset() to set elements in the tstep.
*/
  
ecl_sum_tstep_type * ecl_sum_data_add_new_tstep( ecl_sum_data_type * data , int report_step , double sim_days) {
  int ministep_nr = vector_get_size( data->data );
  ecl_sum_tstep_type * tstep = ecl_sum_tstep_alloc_new( report_step , ministep_nr , sim_days , data->smspec );
  ecl_sum_tstep_type * prev_tstep = NULL;

  if (vector_get_size( data->data ) > 0)
    prev_tstep = vector_get_last( data->data );
  
  ecl_sum_data_append_tstep__( data , ministep_nr , tstep );
  {
    bool rebuild_index = true;

    /*
      In the simple case that we just add another timestep to the
      currently active report_step, we do a limited update of the
      index, otherwise we call ecl_sum_data_build_index() to get a
      full recalculation of the index.
    */
    
    if (prev_tstep != NULL) {
      if (ecl_sum_tstep_get_report( prev_tstep ) == ecl_sum_tstep_get_report( tstep )) {        // Same report step
        if (ecl_sum_tstep_get_sim_days( prev_tstep ) < ecl_sum_tstep_get_sim_days( tstep )) {   // This tstep will become the new latest tstep
          int internal_index = vector_get_size( data->data ) - 1;
          
          ecl_sum_data_update_end_info( data );
          int_vector_iset( data->report_last_index , report_step , internal_index );
          rebuild_index = false;
        }
      }
    }
    if (rebuild_index)
      ecl_sum_data_build_index( data );
  }
  ecl_smspec_lock( data->smspec );
  
  return tstep;
}




/**
   Malformed/incomplete files:
   ----------------------------
   Observe that ECLIPSE works in the following way:

     1. At the start of a report step a summary data section
        containing only the 'SEQHDR' keyword is written - this is
        currently an 'invalid' summary section.

     2. ECLIPSE simulates as best it can.

     3. When the time step is complete data is written to the summary
        file.

   Now - if ECLIPSE goes down in flames during step 2 a malformed
   summary file will be left around, to handle this situation
   reasonably gracefully we check that the ecl_file instance has at
   least one "PARAMS" keyword.

   One ecl_file corresponds to one report_step (limited by SEQHDR); in
   the case of non unfied summary files these objects correspond to
   one BASE.Annnn or BASE.Snnnn file, in the case of unified files the
   calling routine will read the unified summary file partly.
*/

static void ecl_sum_data_add_ecl_file(ecl_sum_data_type * data         , 
                                      time_t load_end , 
                                      int   report_step                , 
                                      const ecl_file_type   * ecl_file , 
                                      const ecl_smspec_type * smspec) {
  
  
  int num_ministep  = ecl_file_get_num_named_kw( ecl_file , PARAMS_KW);
  if (num_ministep > 0) {
    int ikw;

    for (ikw = 0; ikw < num_ministep; ikw++) {
      ecl_kw_type * ministep_kw = ecl_file_iget_named_kw( ecl_file , MINISTEP_KW , ikw);
      ecl_kw_type * params_kw   = ecl_file_iget_named_kw( ecl_file , PARAMS_KW   , ikw);

      {
        ecl_sum_tstep_type * tstep;
        int ministep_nr = ecl_kw_iget_int( ministep_kw , 0 );
        tstep = ecl_sum_tstep_alloc_from_file( report_step , 
                                               ministep_nr ,
                                               params_kw , 
                                               ecl_file_get_src_file( ecl_file ),
                                               smspec );
        
        if (tstep != NULL) {
          if (load_end == 0 || (ecl_sum_tstep_get_sim_time( tstep ) < load_end))
            ecl_sum_data_append_tstep__( data , ministep_nr , tstep );
          else 
            /* This tstep is in a time-period overlapping with data we
               already have; discard this. */
            ecl_sum_tstep_free( tstep );
        }
      }
    }
  }
}





/*
  Observe that this can be called several times (but not with the same
  data - that will die). 

  Warning: The index information of the ecl_sum_data instance has
  __NOT__ been updated when leaving this function. That is done with a
  call to ecl_sum_data_build_index().
*/

static void ecl_sum_data_fread__( ecl_sum_data_type * data , time_t load_end , const stringlist_type * filelist) {
  ecl_file_enum file_type;

  if (stringlist_get_size( filelist ) == 0)
    util_abort("%s: internal error - function called with empty list of data files.\n",__func__);
  
  file_type = ecl_util_get_file_type( stringlist_iget( filelist , 0 ) , NULL , NULL);
  if ((stringlist_get_size( filelist ) > 1) && (file_type != ECL_SUMMARY_FILE))
    util_abort("%s: internal error - when calling with more than one file - you can not supply a unified file - come on?! \n",__func__);
  {
    int filenr;
    if (file_type == ECL_SUMMARY_FILE) {
      
      /* Not unified. */
      for (filenr = 0; filenr < stringlist_get_size( filelist ); filenr++) {
        const char * data_file = stringlist_iget( filelist , filenr);
        ecl_file_enum file_type;
        int report_step;
        file_type = ecl_util_get_file_type( data_file , NULL , &report_step);
        /** 
            ECLIPSE starts a report step by writing an empty summary
            file, therefor we must verify that the ecl_file instance
            returned by ecl_file_fread_alloc() is different from NULL
            before adding it to the ecl_sum_data instance.
        */
        if (file_type != ECL_SUMMARY_FILE)
          util_abort("%s: file:%s has wrong type \n",__func__ , data_file);
        {
          ecl_file_type * ecl_file = ecl_file_open( data_file , 0);
          ecl_sum_data_add_ecl_file( data , load_end , report_step , ecl_file , data->smspec);
          ecl_file_close( ecl_file );
        }
      }
    } else if (file_type == ECL_UNIFIED_SUMMARY_FILE) {
      ecl_file_type * ecl_file = ecl_file_open( stringlist_iget(filelist ,0 ) , 0);
      int report_step = 1;   /* <- ECLIPSE numbering - starting at 1. */
      while (true) {
        /*
          Observe that there is a number discrepancy between ECLIPSE
          and the ecl_file_select_smryblock() function. ECLIPSE
          starts counting report steps at 1; whereas the first
          SEQHDR block in the unified summary file is block zero (in
          ert counting). 
        */
        if (ecl_file_select_smryblock( ecl_file , report_step - 1)) {
          ecl_sum_data_add_ecl_file( data , load_end , report_step , ecl_file , data->smspec); 
          report_step++; 
        } else break; 
      }
      ecl_file_close( ecl_file ); 
    } else 
      util_abort("%s: invalid file type:%s \n",__func__ , ecl_util_file_type_name(file_type )); 
  } 
  ecl_sum_data_build_index( data );
}

void ecl_sum_data_fread( ecl_sum_data_type * data , const stringlist_type * filelist) {
  ecl_sum_data_fread__( data , 0 , filelist );
}



static time_t ecl_sum_data_get_load_end( const ecl_sum_data_type * data ) {
  return data->__min_time;
}



void ecl_sum_data_fread_restart( ecl_sum_data_type * data , const stringlist_type * filelist) {
  time_t load_end = ecl_sum_data_get_load_end( data );
  ecl_sum_data_fread__( data , load_end , filelist );
}





/**
   If the variable @include_restart is true the function will query
   the smspec object for restart information, and load summary
   information from case(s) which this case was restarted from (this
   only really applies to predictions where the basename has been
   (manually) changed from the historical part.
*/

ecl_sum_data_type * ecl_sum_data_fread_alloc( ecl_smspec_type * smspec , const stringlist_type * filelist , bool include_restart) {
  ecl_sum_data_type * data = ecl_sum_data_alloc( smspec );
  ecl_sum_data_fread__( data , 0 , filelist );

  /*****************************************************************/
  /* OK - now we have loaded all the data. Must sort the internal
     storage vector, and build up various internal indexing vectors;
     this is done in a sepearate function.
  */
  ecl_sum_data_build_index( data );
  return data;
}


void ecl_sum_data_summarize(const ecl_sum_data_type * data , FILE * stream) { 
  fprintf(stream , "REPORT         INDEX              DATE                 DAYS\n");
  fprintf(stream , "---------------------------------------------------------------\n");
  {
    int index;
    for (index = 0; index < vector_get_size( data->data ); index++) {
      const ecl_sum_tstep_type * ministep = ecl_sum_data_iget_ministep( data , index );
      int day,month,year;
      util_set_date_values( ecl_sum_tstep_get_sim_time( ministep ) , &day, &month , &year);
      fprintf(stream , "%04d          %6d               %02d/%02d/%4d           %7.2f \n", ecl_sum_tstep_get_report( ministep ) , index , day,month,year, ecl_sum_tstep_get_sim_days( ministep ));
    }
  }
  fprintf(stream , "---------------------------------------------------------------\n");
}



/*****************************************************************/

bool ecl_sum_data_has_report_step(const ecl_sum_data_type * data , int report_step ) {
  if (int_vector_safe_iget( data->report_first_index , report_step) >= 0)
    return true;
  else
    return false;
}



/**
   Returns the last index included in report step @report_step.
   Observe that if the dataset does not include @report_step at all,
   the function will return INVALID_MINISTEP_NR; this must be checked for in the
   calling scope.
*/

int ecl_sum_data_iget_report_end( const ecl_sum_data_type * data , int report_step ) {
  return int_vector_safe_iget( data->report_last_index  , report_step ); 
}



/**
   Returns the first index included in report step @report_step.
   Observe that if the dataset does not include @report_step at all,
   the function will return INVALID_MINISTEP_NR; this must be checked for in the
   calling scope.
*/


int ecl_sum_data_iget_report_start( const ecl_sum_data_type * data , int report_step ) {
  return int_vector_safe_iget( data->report_first_index  , report_step ); 
}





int ecl_sum_data_iget_report_step(const ecl_sum_data_type * data , int internal_index) {
  const ecl_sum_tstep_type * ministep = ecl_sum_data_iget_ministep( data , internal_index );
  return ecl_sum_tstep_get_report( ministep );
}


int ecl_sum_data_iget_mini_step(const ecl_sum_data_type * data , int internal_index) {
  {
    const ecl_sum_tstep_type * ministep = ecl_sum_data_iget_ministep( data , internal_index );
    return ecl_sum_tstep_get_ministep( ministep );
  }
}





/** 
    This will look up a value based on an internal index. The internal
    index will ALWAYS run in the interval [0,num_ministep), without
    any holes.
*/


double ecl_sum_data_iget( const ecl_sum_data_type * data , int time_index , int params_index ) {
  const ecl_sum_tstep_type * ministep_data = ecl_sum_data_iget_ministep( data , time_index  );
  return ecl_sum_tstep_iget( ministep_data , params_index);  
}


/**
   This function will form a weight average of the two ministeps
   @ministep1 and @ministep2. The weights and the ministep indices
   should (typically) be determined by the 

      ecl_sum_data_init_interp_from_sim_xxx() 

   functions. The function will typically the last function called
   when we seek a reservoir state variable at an intermediate time
   between two ministeps.
*/

double ecl_sum_data_interp_get(const ecl_sum_data_type * data , int time_index1 , int time_index2 , double weight1 , double weight2 , int params_index) {
  const ecl_sum_tstep_type * ministep_data1 = ecl_sum_data_iget_ministep( data , time_index1 );  
  const ecl_sum_tstep_type * ministep_data2 = ecl_sum_data_iget_ministep( data , time_index2 );  
  
  return ecl_sum_tstep_iget( ministep_data1 , params_index ) * weight1 + ecl_sum_tstep_iget( ministep_data2 , params_index ) * weight2;
}






double ecl_sum_data_get_from_sim_time( const ecl_sum_data_type * data , time_t sim_time , const smspec_node_type * smspec_node) {
  int params_index = smspec_node_get_params_index( smspec_node );
  if (smspec_node_is_rate( smspec_node )) {
    int time_index = ecl_sum_data_get_index_from_sim_time( data , sim_time );
    return ecl_sum_data_iget( data , time_index , params_index);
  } else {
    /* Interpolated lookup based on two (hopefully) consecutive ministeps. */
    double weight1 , weight2;
    int    time_index1 , time_index2;
    

    ecl_sum_data_init_interp_from_sim_time( data , sim_time , &time_index1 , &time_index2 , &weight1 , &weight2);
    return ecl_sum_data_interp_get( data , time_index1 , time_index2 , weight1 , weight2 , params_index);
  }
}


int ecl_sum_data_get_report_step_from_days(const ecl_sum_data_type * data , double sim_days) {
  if ((sim_days < data->days_start) || (sim_days > data->sim_length))
    return -1;
  else {
    int report_step = -1;

    double_vector_type * days_map = double_vector_alloc( 0 , 0 );
    int_vector_type    * report_map = int_vector_alloc( 0 , 0 );
    int i;

    for (i=1; i < int_vector_size( data->report_last_index ); i++) {
      int ministep_index = int_vector_iget( data->report_last_index , i );
      const ecl_sum_tstep_type * ministep = vector_iget_const( data->data , ministep_index );
      
      double_vector_iset( days_map , i , ecl_sum_tstep_get_sim_days( ministep ));
      int_vector_iset( report_map , i , ecl_sum_tstep_get_report( ministep ));
    }
    
    {
      /** Hmmmm - double == comparison ... */
      int index = double_vector_index_sorted( days_map , sim_days );
      
      if (index >= 0)
        report_step = int_vector_iget( report_map , index );
    }
    
    int_vector_free( report_map );
    double_vector_free( days_map );
    return report_step;
  }
}

/**
   Will go through the data and find the report step which EXACTLY
   matches the input sim_time. If no report step matches exactly the
   function will return -1.  

   Observe that by default the report steps consist of half-open time
   intervals like this: (t1, t2]. However the first report step
   (i.e. report step 1, is a fully inclusive interval: [t0 , t1] where
   t0 is the simulation start time. That is not implemented here;
   meaning that if you supply the start time as @sim_time argument you
   will get -1 and not 0 as you might expect. 

   It would certainly be possible to detect the start_time input
   argument and special case the return, but the opposite would be
   'impossible' - you would never get anything sensible out when using
   report_step == 0 as input to one of the functions expecting
   report_step input.
*/


int ecl_sum_data_get_report_step_from_time(const ecl_sum_data_type * data , time_t sim_time) {
  
  if (!ecl_sum_data_check_sim_time(data , sim_time))
    return -1;

  {
    int report_step = -1;

    time_t_vector_type * time_map = time_t_vector_alloc( 0 , 0 );
    int_vector_type    * report_map = int_vector_alloc( 0 , 0 );
    int i;

    for (i=1; i < int_vector_size( data->report_last_index ); i++) {
      int ministep_index = int_vector_iget( data->report_last_index , i );
      const ecl_sum_tstep_type * ministep = vector_iget_const( data->data , ministep_index );
      
      time_t_vector_iset( time_map , i , ecl_sum_tstep_get_sim_time( ministep ));
      int_vector_iset( report_map , i , ecl_sum_tstep_get_report( ministep ));
      
    }
    
    {
      int index = time_t_vector_index_sorted( time_map , sim_time );
      
      if (index >= 0)
        report_step = int_vector_iget( report_map , index );
    }
    
    int_vector_free( report_map );
    time_t_vector_free( time_map );
    return report_step;
  }
}


double ecl_sum_data_time2days( const ecl_sum_data_type * data , time_t sim_time) {
  time_t start_time = ecl_smspec_get_start_time( data->smspec );
  return util_difftime_days( start_time , sim_time );
}

double ecl_sum_data_get_from_sim_days( const ecl_sum_data_type * data , double sim_days , const smspec_node_type * smspec_node) {
  time_t sim_time = ecl_smspec_get_start_time( data->smspec );
  util_inplace_forward_days( &sim_time , sim_days );
  return ecl_sum_data_get_from_sim_time( data , sim_time , smspec_node );
}


time_t ecl_sum_data_iget_sim_time( const ecl_sum_data_type * data , int internal_index ) {
  const ecl_sum_tstep_type * ministep_data = ecl_sum_data_iget_ministep( data , internal_index  );
  return ecl_sum_tstep_get_sim_time( ministep_data );
}


time_t ecl_sum_data_get_report_time( const ecl_sum_data_type * data , int report_step) {
  if (report_step == 0)
    return ecl_smspec_get_start_time( data->smspec );
  else {
    int internal_index = ecl_sum_data_iget_report_end( data , report_step );
    const ecl_sum_tstep_type * ministep = ecl_sum_data_iget_ministep( data , internal_index );
    return ecl_sum_tstep_get_sim_time( ministep );
  }
}


double ecl_sum_data_iget_sim_days( const ecl_sum_data_type * data , int internal_index ) {
  const ecl_sum_tstep_type * ministep_data = ecl_sum_data_iget_ministep( data , internal_index );
  return ecl_sum_tstep_get_sim_days( ministep_data );
}


int ecl_sum_data_get_first_report_step( const ecl_sum_data_type * data ) {
  return data->first_report_step;
}


int ecl_sum_data_get_last_report_step( const ecl_sum_data_type * data ) {
  return data->last_report_step;
}


int ecl_sum_data_get_first_ministep( const ecl_sum_data_type * data ) {
  return data->first_ministep;
}

int ecl_sum_data_get_last_ministep( const ecl_sum_data_type * data ) {
  return data->last_ministep;
}

/*****************************************************************/
/* High level vector routines */



void ecl_sum_data_init_time_vector( const ecl_sum_data_type * data , time_t_vector_type * time_vector , bool report_only) {
  time_t_vector_reset( time_vector );
  time_t_vector_append( time_vector , ecl_smspec_get_start_time( data->smspec ));
  if (report_only) {
    int report_step;
    for (report_step = data->first_report_step; report_step <= data->last_report_step; report_step++) {
      int last_index = int_vector_iget(data->report_last_index , report_step);
      const ecl_sum_tstep_type * ministep = ecl_sum_data_iget_ministep( data , last_index );
      time_t_vector_append( time_vector , ecl_sum_tstep_get_sim_time( ministep ) );
    }
  } else {
    int i;
    for (i = 0; i < vector_get_size(data->data); i++) {
      const ecl_sum_tstep_type * ministep = ecl_sum_data_iget_ministep( data , i  );
      time_t_vector_append( time_vector , ecl_sum_tstep_get_sim_time( ministep ));
    }
  }
}

time_t_vector_type *  ecl_sum_data_alloc_time_vector( const ecl_sum_data_type * data , bool report_only) {
  time_t_vector_type * time_vector = time_t_vector_alloc(0,0);
  ecl_sum_data_init_time_vector( data , time_vector , report_only);
  return time_vector;
}


void ecl_sum_data_init_data_vector( const ecl_sum_data_type * data , double_vector_type * data_vector , int data_index , bool report_only) {
  double_vector_reset( data_vector );
  double_vector_append( data_vector , ecl_smspec_get_start_time( data->smspec ));
  if (report_only) {
    int report_step;
    for (report_step = data->first_report_step; report_step <= data->last_report_step; report_step++) {
      int last_index = int_vector_iget(data->report_last_index , report_step);
      const ecl_sum_tstep_type * ministep = ecl_sum_data_iget_ministep( data , last_index );
      double_vector_append( data_vector , ecl_sum_tstep_iget( ministep , data_index ));
    }
  } else {
    int i;
    for (i = 0; i < vector_get_size(data->data); i++) {
      const ecl_sum_tstep_type * ministep = ecl_sum_data_iget_ministep( data , i  );
      double_vector_append( data_vector , ecl_sum_tstep_iget( ministep , data_index ));
    }
  }
}


double_vector_type * ecl_sum_data_alloc_data_vector( const ecl_sum_data_type * data , int data_index , bool report_only) {
  double_vector_type * data_vector = double_vector_alloc(0,0);
  ecl_sum_data_init_data_vector( data , data_vector , data_index , report_only);
  return data_vector;
}



/**
   This function will return the total number of ministeps in the
   current ecl_sum_data instance; but observe that actual series of
   ministeps can have non-zero offset and also "holes" in the series.
*/

int ecl_sum_data_get_length( const ecl_sum_data_type * data ) {
  return vector_get_size( data->data );
}


<<<<<<< HEAD
bool ecl_sum_data_tstep_equal( const ecl_sum_data_type * data1 , const ecl_sum_data_type * data2) {
=======
bool ecl_sum_data_report_step_equal( const ecl_sum_data_type * data1 , const ecl_sum_data_type * data2) {
>>>>>>> 0789d9ec
  bool equal = true;
  if (int_vector_size( data1->report_last_index ) == int_vector_size(data2->report_last_index)) {
    int i; 
    for (i = 0; i < int_vector_size( data1->report_last_index ); i++) {
      int time_index1 = int_vector_iget( data1->report_last_index , i );
      int time_index2 = int_vector_iget( data2->report_last_index , i );

      if ((time_index1 != INVALID_MINISTEP_NR) && (time_index2 != INVALID_MINISTEP_NR)) {
        const ecl_sum_tstep_type * ministep1 = ecl_sum_data_iget_ministep( data1 , time_index1 );
        const ecl_sum_tstep_type * ministep2 = ecl_sum_data_iget_ministep( data2 , time_index2 );
        
        if (!ecl_sum_tstep_sim_time_equal( ministep1 , ministep2)) {
          equal = false;
          break;
        }
      } else if (time_index1 != time_index2) {
        equal = false;
        break;
      }
    }
  } else
    equal = false;

  return equal;
<<<<<<< HEAD
=======
}


bool ecl_sum_data_report_step_compatible( const ecl_sum_data_type * data1 , const ecl_sum_data_type * data2) {
  bool compatible = true;
  int min_size = util_int_min( int_vector_size( data1->report_last_index ) , int_vector_size( data2->report_last_index));
  int i; 
  for (i = 0; i < min_size; i++) {
    int time_index1 = int_vector_iget( data1->report_last_index , i );
    int time_index2 = int_vector_iget( data2->report_last_index , i );

    if ((time_index1 != INVALID_MINISTEP_NR) && (time_index2 != INVALID_MINISTEP_NR)) {
      const ecl_sum_tstep_type * ministep1 = ecl_sum_data_iget_ministep( data1 , time_index1 );
      const ecl_sum_tstep_type * ministep2 = ecl_sum_data_iget_ministep( data2 , time_index2 );
      
      if (!ecl_sum_tstep_sim_time_equal( ministep1 , ministep2)) {
        compatible = false;
        break;
      }
    } 
  } 
  return compatible;
>>>>>>> 0789d9ec
}<|MERGE_RESOLUTION|>--- conflicted
+++ resolved
@@ -1350,11 +1350,7 @@
 }
 
 
-<<<<<<< HEAD
-bool ecl_sum_data_tstep_equal( const ecl_sum_data_type * data1 , const ecl_sum_data_type * data2) {
-=======
 bool ecl_sum_data_report_step_equal( const ecl_sum_data_type * data1 , const ecl_sum_data_type * data2) {
->>>>>>> 0789d9ec
   bool equal = true;
   if (int_vector_size( data1->report_last_index ) == int_vector_size(data2->report_last_index)) {
     int i; 
@@ -1379,8 +1375,6 @@
     equal = false;
 
   return equal;
-<<<<<<< HEAD
-=======
 }
 
 
@@ -1403,5 +1397,4 @@
     } 
   } 
   return compatible;
->>>>>>> 0789d9ec
 }