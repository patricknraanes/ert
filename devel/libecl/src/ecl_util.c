--- conflicted
+++ resolved
@@ -1249,30 +1249,7 @@
 }
 
 
-
-int ecl_util_get_num_cpu(const char * data_file) { 
-  int num_cpu = 1; 
-  parser_type * parser = parser_alloc(" \t\r\n" , "\"\'" , NULL , NULL , "--" , "\n");
-  FILE * stream = util_fopen(data_file , "r");
-  
-  if (parser_fseek_string( parser , stream , "PARALLEL" , true , true)) {  /* Seeks case insensitive. */
-    num_cpu = ecl_util_get_num_parallel_cpu__(parser, stream, data_file); 
-  } else if (parser_fseek_string( parser , stream , "SLAVES" , true , true)) {  /* Seeks case insensitive. */
-    num_cpu = ecl_util_get_num_slave_cpu__(parser, stream, data_file) + 1; 
-    fprintf(stderr, "Information: \"SLAVES\" option found, returning %d number of CPUs", num_cpu); 
-  }
-
-  parser_free( parser );
-  fclose(stream);
-  return num_cpu;
-}
-
-
-<<<<<<< HEAD
 static int ecl_util_get_num_parallel_cpu__(parser_type* parser, FILE* stream, const char * data_file) {
-=======
-int ecl_util_get_num_parallel_cpu__(parser_type* parser, FILE* stream, const char * data_file) {
->>>>>>> 4a7430a2
   int num_cpu = 1;
   char * buffer;  
   long int start_pos = util_ftell( stream );
@@ -1309,11 +1286,8 @@
 }
 
 
-<<<<<<< HEAD
+
 static int ecl_util_get_num_slave_cpu__(parser_type* parser, FILE* stream, const char * data_file) {
-=======
-int ecl_util_get_num_slave_cpu__(parser_type* parser, FILE* stream, const char * data_file) {
->>>>>>> 4a7430a2
   int num_cpu = 0;
   int linecount = 0; 
 
@@ -1329,7 +1303,7 @@
       stringlist_type * tokens = parser_tokenize_buffer( parser , buffer , true );
       if (stringlist_get_size(tokens) > 0 ) {
         
-        char * first_item = stringlist_iget(tokens, 0);
+        const char * first_item = stringlist_iget(tokens, 0);
         
         if (first_item[0] == '/') {
           break; 
@@ -1346,6 +1320,25 @@
   if (0 == num_cpu)
     util_abort("%s: Did not any CPUs after SLAVES keyword, aborting \n", __func__);
   return num_cpu; 
+}
+
+
+
+int ecl_util_get_num_cpu(const char * data_file) { 
+  int num_cpu = 1; 
+  parser_type * parser = parser_alloc(" \t\r\n" , "\"\'" , NULL , NULL , "--" , "\n");
+  FILE * stream = util_fopen(data_file , "r");
+  
+  if (parser_fseek_string( parser , stream , "PARALLEL" , true , true)) {  /* Seeks case insensitive. */
+    num_cpu = ecl_util_get_num_parallel_cpu__(parser, stream, data_file); 
+  } else if (parser_fseek_string( parser , stream , "SLAVES" , true , true)) {  /* Seeks case insensitive. */
+    num_cpu = ecl_util_get_num_slave_cpu__(parser, stream, data_file) + 1; 
+    fprintf(stderr, "Information: \"SLAVES\" option found, returning %d number of CPUs", num_cpu); 
+  }
+
+  parser_free( parser );
+  fclose(stream);
+  return num_cpu;
 }
 
 
