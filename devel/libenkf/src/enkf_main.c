--- conflicted
+++ resolved
@@ -1683,18 +1683,18 @@
 */
 
 
-void enkf_main_init_run( enkf_main_type * enkf_main, run_mode_type run_mode , init_mode_enum init_mode) {
+void enkf_main_init_run( enkf_main_type * enkf_main, const bool_vector_type * iactive , run_mode_type run_mode , init_mode_enum init_mode) {
   {
     const ext_joblist_type * joblist = site_config_get_installed_jobs( enkf_main->site_config);
     model_config_set_enkf_sched( enkf_main->model_config , joblist , run_mode );
   }
   
   enkf_main_init_internalization(enkf_main , run_mode);
-
-  {
-    int ens_size = enkf_main_get_ensemble_size( enkf_main );
+  
+  if (iactive) {
+    const int active_ens_size = util_int_min( bool_vector_size( iactive ) , enkf_main_get_ensemble_size( enkf_main ));
     stringlist_type * param_list = ensemble_config_alloc_keylist_from_var_type( enkf_main->ensemble_config , PARAMETER );
-    enkf_main_initialize_from_scratch( enkf_main , param_list , 0 , ens_size - 1 , init_mode );
+    enkf_main_initialize_from_scratch( enkf_main , param_list , 0 , active_ens_size - 1 , init_mode );
     stringlist_free( param_list );
   }
 }
@@ -1709,24 +1709,10 @@
                        int              start_report         ,
                        state_enum       start_state) {
 
-<<<<<<< HEAD
   init_mode_enum init_mode = INIT_CONDITIONAL;
   run_mode_type run_mode = simulate ? ENSEMBLE_EXPERIMENT : INIT_ONLY;
   
-  enkf_main_init_run( enkf_main , run_mode , init_mode);
-=======
-  bool force_init           = false;
-  run_mode_type run_mode    = simulate ? ENSEMBLE_EXPERIMENT : INIT_ONLY;
-  {
-    const int active_ens_size = util_int_min( bool_vector_size( iactive ) , enkf_main_get_ensemble_size( enkf_main ));
-    stringlist_type * param_list = ensemble_config_alloc_keylist_from_var_type( enkf_main->ensemble_config , PARAMETER );
-    if (initialize)
-      enkf_main_initialize_from_scratch( enkf_main , param_list , 0 , active_ens_size - 1, force_init);
-    
-    stringlist_free( param_list );
-  }  
-  enkf_main_init_run( enkf_main , run_mode );
->>>>>>> f28acc82
+  enkf_main_init_run( enkf_main , iactive , run_mode , init_mode);
   {
     int load_start                  = start_report;
     state_enum init_state_parameter = start_state;
@@ -1748,7 +1734,7 @@
     init_mode_enum init_mode = INIT_CONDITIONAL;
     bool rerun       = analysis_config_get_rerun( enkf_main->analysis_config );
     int  rerun_start = analysis_config_get_rerun_start( enkf_main->analysis_config );
-    enkf_main_init_run( enkf_main , ENKF_ASSIMILATION , init_mode);
+    enkf_main_init_run( enkf_main , iactive , ENKF_ASSIMILATION , init_mode);
     {
       bool analyzed_start = false;
       bool prev_enkf_on;
@@ -1845,7 +1831,7 @@
 
 
 void enkf_main_run_simple_step(enkf_main_type * enkf_main , bool_vector_type * iactive , init_mode_enum init_mode) {
-  enkf_main_init_run( enkf_main , ENSEMBLE_EXPERIMENT , init_mode);
+  enkf_main_init_run( enkf_main , iactive , ENSEMBLE_EXPERIMENT , init_mode);
   enkf_main_run_step( enkf_main , ENSEMBLE_EXPERIMENT , iactive , 0 , 0 , ANALYZED , UNDEFINED , 0 , 0 );
 }
 
