--- conflicted
+++ resolved
@@ -58,11 +58,7 @@
 static void stringlist_fprintf__(const stringlist_type * stringlist, const char * sep , FILE * stream) {
   int length = vector_get_size( stringlist->strings );
   if (length > 0) {
-<<<<<<< HEAD
     int i;
-    
-=======
->>>>>>> 9878e032
     for (i=0; i < length - 1; i++) {
       const char * s = stringlist_iget(stringlist , i);
       fprintf(stream , "%s%s", s  , sep);
