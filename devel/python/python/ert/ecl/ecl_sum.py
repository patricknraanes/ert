--- conflicted
+++ resolved
@@ -33,11 +33,7 @@
 from   ert.cwrap.cclass      import CClass
 from   ert.util.stringlist   import StringList
 from   ert.util.ctime        import ctime 
-<<<<<<< HEAD
-from   ert.ert.erttypes      import time_vector
-=======
 from   ert.ert.erttypes      import time_vector, double_vector
->>>>>>> 0e06262b
 
 import  numpy
 
@@ -1292,11 +1288,7 @@
 cfunc.fwrite_sum                    = cwrapper.prototype("void     ecl_sum_fwrite(ecl_sum)")
 cfunc.set_case                      = cwrapper.prototype("void     ecl_sum_set_case(ecl_sum, char*)")
 cfunc.alloc_time_vector             = cwrapper.prototype("c_void_p ecl_sum_alloc_time_vector(ecl_sum, bool)")
-<<<<<<< HEAD
-cfunc.alloc_data_vector             = cwrapper.prototype("c_void_p ecl_sum_alloc_data_vector(ecl_sum, int, bool)")
-=======
 cfunc.alloc_data_vector            = cwrapper.prototype("c_void_p ecl_sum_alloc_data_vector(ecl_sum, int, bool)")
->>>>>>> 0e06262b
 #-----------------------------------------------------------------
 # smspec node related stuff
 
