--- conflicted
+++ resolved
@@ -22,10 +22,7 @@
 import  libenkf
 import  ert.util.libutil
 from    ert.ecl.ecl_sum import EclSum
-<<<<<<< HEAD
-=======
 from ert.util.stringlist import StringList
->>>>>>> 2cf89b8c
 class EclConfig(CClass):
     
     def __init__(self , c_ptr , parent = None):
@@ -57,40 +54,10 @@
         schedule_file = cfunc.get_schedule_file(self)
         return schedule_file
 
-<<<<<<< HEAD
-    @property
-    def get_eclbase(self):
-        eclbase = cfunc.get_eclbase(self)
-        return eclbase
-
-    @property
-    def get_data_file(self):
-        datafile = cfunc.get_data_file(self)
-        return datafile
-    
-    @property
-    def get_gridfile(self):
-        gridfile = cfunc.get_gridfile(self)
-        return gridfile
-
-    def set_gridfile(self, gridfile):
-        cfunc.set_gridfile(self, gridfile)
-
-    @property
-    def get_schedule_file(self):
-        schedule_file = cfunc.get_schedule_file(self)
-        return schedule_file
-
     def set_schedule_file(self, schedule_file):
         schedule_file = cfunc.set_schedule_file(self, schedule_file)
 
     @property
-=======
-    def set_schedule_file(self, schedule_file):
-        schedule_file = cfunc.set_schedule_file(self, schedule_file)
-
-    @property
->>>>>>> 2cf89b8c
     def get_init_section(self):
         init_section = cfunc.get_init_section(self)
         return init_section
@@ -108,21 +75,6 @@
         
     @property     
     def get_static_kw_list(self):
-<<<<<<< HEAD
-        return cfunc.get_static_kw_list( self )
-
-    @property     
-    def get_refcase(self):
-        refcase = ert.ecl.ecl_sum.EclSum(self.get_refcase_name)
-        refcase.__init__(self.get_refcase_name, c_ptr = cfunc.get_refcase( self ))
-        return refcase
-
-    def clear_static_kw(self):
-        cfunc.clear_static_kw(self)
-
-    def add_static_kw(self,kw):
-        cfunc.add_static_kw(self,kw)
-=======
         return StringList(c_ptr = cfunc.get_static_kw_list( self ) , parent = self)
 
     @property     
@@ -143,7 +95,6 @@
     @property
     def get_sched_file(self):
         return cfunc.get_sched_file(self)
->>>>>>> 2cf89b8c
 ##################################################################
 
 cwrapper = CWrapper( libenkf.lib )
@@ -167,9 +118,5 @@
 cfunc.clear_static_kw    = cwrapper.prototype("void ecl_config_clear_static_kw(ecl_config)")
 cfunc.add_static_kw      = cwrapper.prototype("void ecl_config_add_static_kw(ecl_config, char*)")
 cfunc.get_grid           = cwrapper.prototype("c_void_p ecl_config_get_grid(ecl_config)")
-<<<<<<< HEAD
 cfunc.get_refcase        = cwrapper.prototype("c_void_p ecl_config_get_refcase(ecl_config)")
-=======
-cfunc.get_refcase        = cwrapper.prototype("c_void_p ecl_config_get_refcase(ecl_config)")
-cfunc.get_sched_file      = cwrapper.prototype("c_void_p ecl_config_get_sched_file(ecl_config)")
->>>>>>> 2cf89b8c
+cfunc.get_sched_file      = cwrapper.prototype("c_void_p ecl_config_get_sched_file(ecl_config)")