#  Copyright (C) 2012  Statoil ASA, Norway. 
#   
#  The file 'ecl_kw.py' is part of ERT - Ensemble based Reservoir Tool. 
#   
#  ERT is free software: you can redistribute it and/or modify 
#  it under the terms of the GNU General Public License as published by 
#  the Free Software Foundation, either version 3 of the License, or 
#  (at your option) any later version. 
#   
#  ERT is distributed in the hope that it will be useful, but WITHOUT ANY 
#  WARRANTY; without even the implied warranty of MERCHANTABILITY or 
#  FITNESS FOR A PARTICULAR PURPOSE.   
#   
#  See the GNU General Public License at <http://www.gnu.org/licenses/gpl.html> 
#  for more details. 

import  ctypes
from    ert.cwrap.cwrap           import *
from    ert.cwrap.cclass          import CClass
from    ert.util.tvector          import * 
from    ert.job_queue.job_queue   import JobQueue
from    ert.enkf.enkf_enum        import *
from    ert.ert.enums             import *
from    ert.enkf.ens_config       import *
from    ert.enkf.ecl_config       import *
from    ert.enkf.analysis_config  import *
from    ert.enkf.local_config     import *
from    ert.enkf.model_config     import *
from    ert.enkf.enkf_config_node import *
from    ert.enkf.gen_kw_config    import *
from    ert.enkf.gen_data_config  import *
from    ert.enkf.field_config     import *
from    ert.enkf.enkf_obs         import *
from    ert.enkf.plot_config      import *
from    ert.enkf.site_config      import *
from    ert.enkf.libenkf          import *
from    ert.enkf.enkf_fs          import *
from    ert.enkf.ert_templates    import *
from    ert.enkf.enkf_state       import *
from    ert.util.log              import *

class EnKFMain(CClass):
    
        
    def __init(self):
        pass


    @classmethod
    def bootstrap(cls , model_config , site_config , strict = True):
        obj = EnKFMain()
        obj.c_ptr = cfunc.bootstrap( site_config , model_config , strict , False )
        return obj
    
    def set_eclbase(self, eclbase):
        cfunc.set_eclbase(self, eclbase)
        
    def __del__(self):
        if self.c_ptr:
            cfunc.free( self )

    #################################################################

    @property
    def ens_size( self ):
        return cfunc.ens_size( self )
    
    @property        
    def ensemble_config(self):
        config = EnsConfig( c_ptr = cfunc.get_ens_config( self ) , parent = self)
        return config
    
    @property 
    def analysis_config(self):
        anal_config = AnalysisConfig( c_ptr = cfunc.get_analysis_config( self ), parent = self)
        return anal_config
    
    @property     
    def model_config(self):
        mod_config = ModelConfig( c_ptr = cfunc.get_model_config( self ) , parent = self)
        return mod_config

    @property     
    def logh(self):
<<<<<<< HEAD
        mog = Log( c_ptr = cfunc.get_logh( self ))
=======
        mog = Log( c_ptr = cfunc.get_logh( self ), parent = self)
>>>>>>> 2cf89b8c
        return mog
    
    @property     
    def local_config(self):
<<<<<<< HEAD
        loc_config = LocalConfig( c_ptr = cfunc.get_local_config( self ))
=======
        loc_config = LocalConfig( c_ptr = cfunc.get_local_config( self ), parent = self)
>>>>>>> 2cf89b8c
        return loc_config
    
    @property     
    def site_config(self):
        site_conf = SiteConfig( c_ptr = cfunc.get_site_config( self ) , parent = self)
        return site_conf
    
    @property     
    def ecl_config(self):
<<<<<<< HEAD
        ecl_conf = EclConfig( c_ptr = cfunc.get_ecl_config( self ))
=======
        ecl_conf = EclConfig( c_ptr = cfunc.get_ecl_config( self ) , parent = self)
>>>>>>> 2cf89b8c
        return ecl_conf
     
    @property     
    def plot_config(self):
<<<<<<< HEAD
        plot_conf = PlotConfig( c_ptr = cfunc.get_plot_config( self ))
=======
        plot_conf = PlotConfig( c_ptr = cfunc.get_plot_config( self ), parent = self)
>>>>>>> 2cf89b8c
        return plot_conf
     
    def set_eclbase(self, eclbase):
        cfunc.set_eclbase(self, eclbase)
<<<<<<< HEAD

    def set_datafile(self, datafile):
        cfunc.set_eclbase(self, datafile)

    @property
    def get_schedule_prediction_file(self):
        schedule_prediction_file = cfunc.get_schedule_prediction_file(self)
        return schedule_prediction_file

    def set_schedule_prediction_file(self,file):
        cfunc.set_schedule_prediction_file(self,file)

    @property
    def get_data_kw(self):
        data_kw = cfunc.get_data_kw(self)
        return data_kw

    def clear_data_kw(self):
        cfunc.set_data_kw(self)

    def add_data_kw(self, key, value):
        cfunc.add_data_kw(self, key, value)

    def resize_ensemble(self, value):
        cfunc.resize_ensemble(self, value)

=======

    def set_datafile(self, datafile):
        cfunc.set_eclbase(self, datafile)

    @property
    def get_schedule_prediction_file(self):
        schedule_prediction_file = cfunc.get_schedule_prediction_file(self)
        return schedule_prediction_file

    def set_schedule_prediction_file(self,file):
        cfunc.set_schedule_prediction_file(self,file)

    @property
    def get_data_kw(self):
        data_kw = cfunc.get_data_kw(self)
        return data_kw

    def clear_data_kw(self):
        cfunc.set_data_kw(self)

    def add_data_kw(self, key, value):
        cfunc.add_data_kw(self, key, value)

    def resize_ensemble(self, value):
        cfunc.resize_ensemble(self, value)

>>>>>>> 2cf89b8c
    def del_node(self, key):
        cfunc.del_node(self, key)
        
    @property
    def get_obs(self):
<<<<<<< HEAD
        ob = EnkfObs( c_ptr = cfunc.get_obs( self ))
=======
        ob = EnkfObs( c_ptr = cfunc.get_obs( self ), parent = self)
>>>>>>> 2cf89b8c
        return ob
    
    def load_obs(self, obs_config_file):
        cfunc.load_obs(self, obs_config_file)
        
    def reload_obs(self):
        cfunc.reload_obs(self)
        
    def set_case_table(self, case_table_file):
        cfunc.set_case_table(self, case_table_file)
        
    @property
    def get_pre_clear_runpath(self):
        pre_clear = cfunc.get_pre_clear_runpath(self)
        return pre_clear
        
    def set_pre_clear_runpath(self, value):
        cfunc.set_pre_clear_runpath(self, value)
        
    def iget_keep_runpath(self, iens):
        ikeep = cfunc.iget_keep_runpath(self, iens)
        return ikeep
        
    def iset_keep_runpath(self, iens, keep_runpath):
        cfunc.iset_keep_runpath(self, iens, keep_runpath)

    @property
    def get_templates(self):
<<<<<<< HEAD
        temp = ErtTemplates( c_ptr = cfunc.get_templates( self ))
=======
        temp = ErtTemplates( c_ptr = cfunc.get_templates( self ), parent = self)
>>>>>>> 2cf89b8c
        return temp
        
    @property
    def get_site_config_file(self):
        site_conf_file = cfunc.get_site_config_file(self)
        return site_conf_file
       
    def initialize_from_scratch(self, parameter_list, iens1, iens2, force_init = True):
        cfunc.initialize_from_scratch(self, parameter_list, iens1, iens2, force_init)
<<<<<<< HEAD
       
    @property
    def get_fs(self):
        enkf_fsout = EnkfFs(c_ptr = cfunc.get_fs(self))
        return enkf_fsout
=======

    @property
    def get_fs(self):
        return EnkfFs(c_ptr = cfunc.get_fs(self), parent = self)
>>>>>>> 2cf89b8c

    @property
    def get_history_length(self):
        return cfunc.get_history_length(self)
       
    def initialize_from_existing__(self, source_case,source_report_step, source_state, member_mask, ranking_key, node_list):
        cfunc.initialize_from_existing__(self, source_case, source_report_step, source_state, member_mask, ranking_key, node_list)

       
    def copy_ensemble(self, source_case, source_report_step, source_state, target_case, target_report_step, target_state, member_mask, ranking_key, node_list):
        cfunc.copy_ensemble(self, source_case, source_report_step, source_state, target_case, target_report_step, target_state, member_mask, ranking_key, node_list)

<<<<<<< HEAD

    def iget_state(self, ens_memb):
        i_enkf_state = EnKFState( c_ptr = cfunc.iget_state( self ,ens_memb))
        return i_enkf_state
    
    def get_observations(self, user_key, obs_count, obs_x, obs_y, obs_std):
        cfunc.get_observations(self, user_key, obs_count, obs_x, obs_y, obs_std)
        
=======

    def iget_state(self, ens_memb):
        i_enkf_state = EnKFState( c_ptr = cfunc.iget_state( self ,ens_memb), parent = self)
        return i_enkf_state
    
    def get_observations(self, user_key, obs_count, obs_x, obs_y, obs_std):
        cfunc.get_observations(self, user_key, obs_count, obs_x, obs_y, obs_std)

>>>>>>> 2cf89b8c
    def get_observation_count(self, user_key):
        return cfunc.get_observation_count(self, user_key)
 
    @property
    def is_initialized(self):
        return cfunc.is_initialized(self)
<<<<<<< HEAD

    def run(self, boolPtr, init_step_parameter, simFrom, state, mode):
        #{"ENKF_ASSIMILATION" : 1, "ENSEMBLE_EXPERIMENT" : 2, "ENSEMBLE_PREDICTION" : 3, "INIT_ONLY" : 4, "SMOOTHER" : 5}
        if mode == 1:
            cfunc.run_assimilation(self, boolPtr, init_step_parameter, simFrom, state)
        if mode == 2:
            cfunc.run_exp(self, boolPtr, True, init_step_parameter, simFrom, state)
        if mode == 4:
            cfunc.run_exp(self, boolPtr, False, init_step_parameter, simFrom, state)
        if mode == 5:
            cfunc.run_smoother(self, "AUTOSMOOTHER", True)
=======

    def run(self, boolPtr, init_step_parameter, simFrom, state, mode):
        #{"ENKF_ASSIMILATION" : 1, "ENSEMBLE_EXPERIMENT" : 2, "ENSEMBLE_PREDICTION" : 3, "INIT_ONLY" : 4, "SMOOTHER" : 5}
        if mode == 1:
            cfunc.run_assimilation(self, boolPtr, init_step_parameter, simFrom, state)
        if mode == 2:
            cfunc.run_exp(self, boolPtr, True, init_step_parameter, simFrom, state)
        if mode == 4:
            cfunc.run_exp(self, boolPtr, False, init_step_parameter, simFrom, state)
        if mode == 5:
            cfunc.run_smoother(self, "AUTOSMOOTHER", True)

    @property
    def alloc_caselist(self):
        return StringList(c_ptr = cfunc.alloc_caselist(self), parent = self)

    @property
    def get_current_fs(self):
        return cfunc.get_current_fs(self)

    def user_select_fs(self, input_case):
        cfunc.user_select_fs(self, input_case)

    @property
    def get_alt_fs(self, fs, read_only, create):
        return EnkfFS(cfunc.get_alt_fs(self, fs, read_only, create), parent = self)

    @staticmethod
    def create_new_config(config_file, storage_path, case_name, dbase_type, num_realizations):
        cfunc.create_new_config(config_file, storage_path, case_name, dbase_type, num_realizations)

    def fprintf_config(self):
        cfunc.fprintf_config(self)
    
>>>>>>> 2cf89b8c
##################################################################

cwrapper = CWrapper( libenkf.lib )
cwrapper.registerType( "enkf_main" , EnKFMain )

cfunc = CWrapperNameSpace("enkf_main")

##################################################################
##################################################################

cfunc.bootstrap                    = cwrapper.prototype("c_void_p enkf_main_bootstrap(char*, char*, bool , bool)")
cfunc.free                         = cwrapper.prototype("void     enkf_main_free( enkf_main )")
cfunc.ens_size                     = cwrapper.prototype("int      enkf_main_get_ensemble_size( enkf_main )")
cfunc.get_ens_config               = cwrapper.prototype("c_void_p enkf_main_get_ensemble_config( enkf_main )")
cfunc.get_model_config             = cwrapper.prototype("c_void_p enkf_main_get_model_config( enkf_main )")
cfunc.get_local_config             = cwrapper.prototype("c_void_p enkf_main_get_local_config( enkf_main )")
cfunc.get_analysis_config          = cwrapper.prototype("c_void_p enkf_main_get_analysis_config( enkf_main)")
cfunc.get_site_config              = cwrapper.prototype("c_void_p enkf_main_get_site_config( enkf_main)")
cfunc.get_ecl_config               = cwrapper.prototype("c_void_p enkf_main_get_ecl_config( enkf_main)")
cfunc.get_plot_config              = cwrapper.prototype("c_void_p enkf_main_get_plot_config( enkf_main)")
cfunc.set_eclbase                  = cwrapper.prototype("void     enkf_main_set_eclbase( enkf_main, char*)")
cfunc.set_datafile                 = cwrapper.prototype("void     enkf_main_set_data_file( enkf_main, char*)")
cfunc.get_schedule_prediction_file = cwrapper.prototype("char* enkf_main_get_schedule_prediction_file( enkf_main )")
cfunc.set_schedule_prediction_file = cwrapper.prototype("void enkf_main_set_schedule_prediction_file( enkf_main , char*)")
cfunc.get_data_kw                  = cwrapper.prototype("c_void_p enkf_main_get_data_kw(enkf_main)")
cfunc.clear_data_kw                = cwrapper.prototype("void enkf_main_clear_data_kw(enkf_main)")
cfunc.add_data_kw                  = cwrapper.prototype("void enkf_main_add_data_kw(enkf_main, char*, char*)")
cfunc.resize_ensemble              = cwrapper.prototype("void enkf_main_resize_ensemble(enkf_main, int)")
cfunc.del_node                     = cwrapper.prototype("void enkf_main_del_node(enkf_main, char*)")
cfunc.get_obs                      = cwrapper.prototype("c_void_p enkf_main_get_obs(enkf_main)")
cfunc.load_obs                     = cwrapper.prototype("void enkf_main_load_obs(enkf_main, char*)")
cfunc.reload_obs                   = cwrapper.prototype("void enkf_main_reload_obs(enkf_main)")
cfunc.set_case_table               = cwrapper.prototype("void enkf_main_set_case_table(enkf_main, char*)")
cfunc.get_pre_clear_runpath        = cwrapper.prototype("bool enkf_main_get_pre_clear_runpath(enkf_main)")
cfunc.set_pre_clear_runpath        = cwrapper.prototype("void enkf_main_set_pre_clear_runpath(enkf_main, bool)")
cfunc.iget_keep_runpath            = cwrapper.prototype("int enkf_main_iget_keep_runpath(enkf_main, int)")
cfunc.iset_keep_runpath            = cwrapper.prototype("void enkf_main_iset_keep_runpath(enkf_main, int, int_vector)")
cfunc.get_templates                = cwrapper.prototype("c_void_p enkf_main_get_templates(enkf_main)")
cfunc.get_site_config_file         = cwrapper.prototype("char* enkf_main_get_site_config_file(enkf_main)")
cfunc.initialize_from_scratch      = cwrapper.prototype("void enkf_main_initialize_from_scratch(enkf_main, stringlist, int, int, bool)")
cfunc.get_fs                       = cwrapper.prototype("c_void_p enkf_main_get_fs(enkf_main)")
cfunc.get_history_length           = cwrapper.prototype("int enkf_main_get_history_length(enkf_main)")
cfunc.initialize_from_existing__   = cwrapper.prototype("void enkf_main_initialize_from_existing__(enkf_main, char*, int, int, bool_vector, char*, stringlist)")
cfunc.copy_ensemble                = cwrapper.prototype("void enkf_main_copy_ensemble(enkf_main, char*, int, int, char*, int, int, bool_vector, char*, stringlist)")
cfunc.get_observations             = cwrapper.prototype("void enkf_main_get_observations(enkf_main, char*, int, long*, double*, double*)") 
cfunc.get_observation_count        = cwrapper.prototype("int enkf_main_get_observation_count(enkf_main, char*)")
<<<<<<< HEAD
cfunc.mount_extra_fs               = cwrapper.safe_prototype("c_void_p enkf_main_mount_extra_fs(enkf_main, char*)")
=======
cfunc.get_alt_fs                   = cwrapper.prototype("c_void_p enkf_main_get_alt_fs(enkf_main , char* , bool , bool)")
>>>>>>> 2cf89b8c
cfunc.is_initialized               = cwrapper.prototype("bool enkf_main_is_initialized(enkf_main)")
cfunc.iget_state                   = cwrapper.prototype("c_void_p enkf_main_iget_state(enkf_main, int)")
cfunc.user_select_fs               = cwrapper.prototype("void enkf_main_user_select_fs(enkf_main , char*)") 
cfunc.get_logh                     = cwrapper.prototype("void enkf_main_get_logh( enkf_main )")
cfunc.run_exp                      = cwrapper.prototype("void enkf_main_run_exp( enkf_main, bool_vector, bool, int, int, int)")
cfunc.run_assimilation             = cwrapper.prototype("void enkf_main_run_assimilation( enkf_main, bool_vector, int, int, int)")
<<<<<<< HEAD
cfunc.run_smoother                 = cwrapper.prototype("void enkf_main_run_smoother(enkf_main, char*, bool)")
=======
cfunc.run_smoother                 = cwrapper.prototype("void enkf_main_run_smoother(enkf_main, char*, bool)")
cfunc.get_current_fs               = cwrapper.prototype("char* enkf_main_get_current_fs(enkf_main)")
cfunc.alloc_caselist               = cwrapper.prototype("c_void_p enkf_main_alloc_caselist(enkf_main)")
cfunc.fprintf_config               = cwrapper.prototype("void enkf_main_fprintf_config(enkf_main)")
cfunc.create_new_config            = cwrapper.prototype("void enkf_main_create_new_config(char* , char*, char* , char* , int)")
>>>>>>> 2cf89b8c
<|MERGE_RESOLUTION|>--- conflicted
+++ resolved
@@ -82,20 +82,12 @@
 
     @property     
     def logh(self):
-<<<<<<< HEAD
-        mog = Log( c_ptr = cfunc.get_logh( self ))
-=======
         mog = Log( c_ptr = cfunc.get_logh( self ), parent = self)
->>>>>>> 2cf89b8c
         return mog
     
     @property     
     def local_config(self):
-<<<<<<< HEAD
-        loc_config = LocalConfig( c_ptr = cfunc.get_local_config( self ))
-=======
         loc_config = LocalConfig( c_ptr = cfunc.get_local_config( self ), parent = self)
->>>>>>> 2cf89b8c
         return loc_config
     
     @property     
@@ -105,25 +97,16 @@
     
     @property     
     def ecl_config(self):
-<<<<<<< HEAD
-        ecl_conf = EclConfig( c_ptr = cfunc.get_ecl_config( self ))
-=======
         ecl_conf = EclConfig( c_ptr = cfunc.get_ecl_config( self ) , parent = self)
->>>>>>> 2cf89b8c
         return ecl_conf
      
     @property     
     def plot_config(self):
-<<<<<<< HEAD
-        plot_conf = PlotConfig( c_ptr = cfunc.get_plot_config( self ))
-=======
         plot_conf = PlotConfig( c_ptr = cfunc.get_plot_config( self ), parent = self)
->>>>>>> 2cf89b8c
         return plot_conf
      
     def set_eclbase(self, eclbase):
         cfunc.set_eclbase(self, eclbase)
-<<<<<<< HEAD
 
     def set_datafile(self, datafile):
         cfunc.set_eclbase(self, datafile)
@@ -150,44 +133,12 @@
     def resize_ensemble(self, value):
         cfunc.resize_ensemble(self, value)
 
-=======
-
-    def set_datafile(self, datafile):
-        cfunc.set_eclbase(self, datafile)
-
-    @property
-    def get_schedule_prediction_file(self):
-        schedule_prediction_file = cfunc.get_schedule_prediction_file(self)
-        return schedule_prediction_file
-
-    def set_schedule_prediction_file(self,file):
-        cfunc.set_schedule_prediction_file(self,file)
-
-    @property
-    def get_data_kw(self):
-        data_kw = cfunc.get_data_kw(self)
-        return data_kw
-
-    def clear_data_kw(self):
-        cfunc.set_data_kw(self)
-
-    def add_data_kw(self, key, value):
-        cfunc.add_data_kw(self, key, value)
-
-    def resize_ensemble(self, value):
-        cfunc.resize_ensemble(self, value)
-
->>>>>>> 2cf89b8c
     def del_node(self, key):
         cfunc.del_node(self, key)
         
     @property
     def get_obs(self):
-<<<<<<< HEAD
-        ob = EnkfObs( c_ptr = cfunc.get_obs( self ))
-=======
         ob = EnkfObs( c_ptr = cfunc.get_obs( self ), parent = self)
->>>>>>> 2cf89b8c
         return ob
     
     def load_obs(self, obs_config_file):
@@ -216,11 +167,7 @@
 
     @property
     def get_templates(self):
-<<<<<<< HEAD
-        temp = ErtTemplates( c_ptr = cfunc.get_templates( self ))
-=======
         temp = ErtTemplates( c_ptr = cfunc.get_templates( self ), parent = self)
->>>>>>> 2cf89b8c
         return temp
         
     @property
@@ -230,18 +177,10 @@
        
     def initialize_from_scratch(self, parameter_list, iens1, iens2, force_init = True):
         cfunc.initialize_from_scratch(self, parameter_list, iens1, iens2, force_init)
-<<<<<<< HEAD
-       
-    @property
-    def get_fs(self):
-        enkf_fsout = EnkfFs(c_ptr = cfunc.get_fs(self))
-        return enkf_fsout
-=======
 
     @property
     def get_fs(self):
         return EnkfFs(c_ptr = cfunc.get_fs(self), parent = self)
->>>>>>> 2cf89b8c
 
     @property
     def get_history_length(self):
@@ -254,16 +193,6 @@
     def copy_ensemble(self, source_case, source_report_step, source_state, target_case, target_report_step, target_state, member_mask, ranking_key, node_list):
         cfunc.copy_ensemble(self, source_case, source_report_step, source_state, target_case, target_report_step, target_state, member_mask, ranking_key, node_list)
 
-<<<<<<< HEAD
-
-    def iget_state(self, ens_memb):
-        i_enkf_state = EnKFState( c_ptr = cfunc.iget_state( self ,ens_memb))
-        return i_enkf_state
-    
-    def get_observations(self, user_key, obs_count, obs_x, obs_y, obs_std):
-        cfunc.get_observations(self, user_key, obs_count, obs_x, obs_y, obs_std)
-        
-=======
 
     def iget_state(self, ens_memb):
         i_enkf_state = EnKFState( c_ptr = cfunc.iget_state( self ,ens_memb), parent = self)
@@ -272,14 +201,12 @@
     def get_observations(self, user_key, obs_count, obs_x, obs_y, obs_std):
         cfunc.get_observations(self, user_key, obs_count, obs_x, obs_y, obs_std)
 
->>>>>>> 2cf89b8c
     def get_observation_count(self, user_key):
         return cfunc.get_observation_count(self, user_key)
  
     @property
     def is_initialized(self):
         return cfunc.is_initialized(self)
-<<<<<<< HEAD
 
     def run(self, boolPtr, init_step_parameter, simFrom, state, mode):
         #{"ENKF_ASSIMILATION" : 1, "ENSEMBLE_EXPERIMENT" : 2, "ENSEMBLE_PREDICTION" : 3, "INIT_ONLY" : 4, "SMOOTHER" : 5}
@@ -291,18 +218,6 @@
             cfunc.run_exp(self, boolPtr, False, init_step_parameter, simFrom, state)
         if mode == 5:
             cfunc.run_smoother(self, "AUTOSMOOTHER", True)
-=======
-
-    def run(self, boolPtr, init_step_parameter, simFrom, state, mode):
-        #{"ENKF_ASSIMILATION" : 1, "ENSEMBLE_EXPERIMENT" : 2, "ENSEMBLE_PREDICTION" : 3, "INIT_ONLY" : 4, "SMOOTHER" : 5}
-        if mode == 1:
-            cfunc.run_assimilation(self, boolPtr, init_step_parameter, simFrom, state)
-        if mode == 2:
-            cfunc.run_exp(self, boolPtr, True, init_step_parameter, simFrom, state)
-        if mode == 4:
-            cfunc.run_exp(self, boolPtr, False, init_step_parameter, simFrom, state)
-        if mode == 5:
-            cfunc.run_smoother(self, "AUTOSMOOTHER", True)
 
     @property
     def alloc_caselist(self):
@@ -326,7 +241,6 @@
     def fprintf_config(self):
         cfunc.fprintf_config(self)
     
->>>>>>> 2cf89b8c
 ##################################################################
 
 cwrapper = CWrapper( libenkf.lib )
@@ -373,23 +287,15 @@
 cfunc.copy_ensemble                = cwrapper.prototype("void enkf_main_copy_ensemble(enkf_main, char*, int, int, char*, int, int, bool_vector, char*, stringlist)")
 cfunc.get_observations             = cwrapper.prototype("void enkf_main_get_observations(enkf_main, char*, int, long*, double*, double*)") 
 cfunc.get_observation_count        = cwrapper.prototype("int enkf_main_get_observation_count(enkf_main, char*)")
-<<<<<<< HEAD
-cfunc.mount_extra_fs               = cwrapper.safe_prototype("c_void_p enkf_main_mount_extra_fs(enkf_main, char*)")
-=======
 cfunc.get_alt_fs                   = cwrapper.prototype("c_void_p enkf_main_get_alt_fs(enkf_main , char* , bool , bool)")
->>>>>>> 2cf89b8c
 cfunc.is_initialized               = cwrapper.prototype("bool enkf_main_is_initialized(enkf_main)")
 cfunc.iget_state                   = cwrapper.prototype("c_void_p enkf_main_iget_state(enkf_main, int)")
 cfunc.user_select_fs               = cwrapper.prototype("void enkf_main_user_select_fs(enkf_main , char*)") 
 cfunc.get_logh                     = cwrapper.prototype("void enkf_main_get_logh( enkf_main )")
 cfunc.run_exp                      = cwrapper.prototype("void enkf_main_run_exp( enkf_main, bool_vector, bool, int, int, int)")
 cfunc.run_assimilation             = cwrapper.prototype("void enkf_main_run_assimilation( enkf_main, bool_vector, int, int, int)")
-<<<<<<< HEAD
-cfunc.run_smoother                 = cwrapper.prototype("void enkf_main_run_smoother(enkf_main, char*, bool)")
-=======
 cfunc.run_smoother                 = cwrapper.prototype("void enkf_main_run_smoother(enkf_main, char*, bool)")
 cfunc.get_current_fs               = cwrapper.prototype("char* enkf_main_get_current_fs(enkf_main)")
 cfunc.alloc_caselist               = cwrapper.prototype("c_void_p enkf_main_alloc_caselist(enkf_main)")
 cfunc.fprintf_config               = cwrapper.prototype("void enkf_main_fprintf_config(enkf_main)")
-cfunc.create_new_config            = cwrapper.prototype("void enkf_main_create_new_config(char* , char*, char* , char* , int)")
->>>>>>> 2cf89b8c
+cfunc.create_new_config            = cwrapper.prototype("void enkf_main_create_new_config(char* , char*, char* , char* , int)")