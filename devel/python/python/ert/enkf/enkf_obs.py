--- conflicted
+++ resolved
@@ -21,20 +21,6 @@
 from    enkf_enum             import *
 import  libenkf
 from    ert.util.stringlist   import StringList
-<<<<<<< HEAD
-
-class EnkfObs(CClass):
-    
-    def __init__(self , c_ptr = None):
-        self.owner = False
-        self.c_ptr = c_ptr
-        
-        
-    def __del__(self):
-        if self.owner:
-            cfunc.free( self )
-
-=======
 from ert.enkf.obs_vector import ObsVector
 
 class EnkfObs(CClass):
@@ -45,21 +31,11 @@
         else:
             self.init_cobj( c_ptr , cfunc.free )
             
->>>>>>> 2cf89b8c
     @property
     def get_config_file(self):
         return cfunc.get_config_file(self)
 
     def alloc_typed_keylist(self, type):
-<<<<<<< HEAD
-        return StringList(c_ptr = cfunc.alloc_typed_keylist(self, type))
-
-    def has_key(self, key):
-        return cfunc.has_key(self, key)
-
-    def get_vector(self, key):
-        return ert.enkf.obs_vector.ObsVector(cfunc.get_vector(self,key))
-=======
         return StringList(c_ptr = cfunc.alloc_typed_keylist(self, type), parent = self)
 
     @property
@@ -69,7 +45,6 @@
     @property
     def get_vector(self, key):
         return ObsVector(cfunc.get_vector(self,key), parent = self)
->>>>>>> 2cf89b8c
 
 ##################################################################
 
