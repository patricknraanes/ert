--- conflicted
+++ resolved
@@ -21,11 +21,7 @@
 from    ert.enkf.enkf_enum             import *
 import  ert.enkf.libenkf
 from    ert.ecl.ecl_grid import EclGrid
-<<<<<<< HEAD
-import  ert.enkf.enkf_config_node
-=======
 from    ert.enkf.enkf_config_node import EnkfConfigNode
->>>>>>> 2cf89b8c
 from    ert.util.stringlist   import StringList
 
 class EnsConfig(CClass):
@@ -40,38 +36,11 @@
         return cfunc.has_key( self ,key )
 
     def get_node(self, key):
-<<<<<<< HEAD
-        node = ert.enkf.enkf_config_node.EnkfConfigNode( cfunc.get_node(self, key), parent = self)
-=======
         node = EnkfConfigNode( cfunc.get_node(self, key), parent = self)
->>>>>>> 2cf89b8c
         return node
     
     @property
     def alloc_keylist(self):
-<<<<<<< HEAD
-        key_list = StringList( c_ptr = cfunc.alloc_keylist(self))
-        return key_list
-       
-    def add_summary(self, key):
-        node = ert.enkf.enkf_config_node.EnkfConfigNode( cfunc.add_summary(self, key, 2), parent = self)
-        return node
-
-    def add_gen_kw(self, key):
-        node = ert.enkf.enkf_config_node.EnkfConfigNode( cfunc.add_gen_kw(self, key), parent = self)
-        return node
-
-    def add_gen_data(self, key):
-        node = ert.enkf.enkf_config_node.EnkfConfigNode( cfunc.add_gen_data(self, key), parent = self)
-        return node
-    
-    def add_field(self, key, eclipse_grid):
-        node = ert.enkf.enkf_config_node.EnkfConfigNode( cfunc.add_field(self, key, eclipse_grid), parent = self)
-        return node
-    
-    def alloc_keylist_from_var_type(self, var_mask):
-        return cfunc.alloc_keylist_from_var_type(self,var_mask)
-=======
         key_list = StringList( c_ptr = cfunc.alloc_keylist(self), parent = self)
         return key_list
        
@@ -93,7 +62,6 @@
     
     def alloc_keylist_from_var_type(self, var_mask):
         return StringList(c_ptr = cfunc.alloc_keylist_from_var_type(self,var_mask), parent = self)
->>>>>>> 2cf89b8c
 
 ##################################################################
 
