#  Copyright (C) 2012  Statoil ASA, Norway. 
#   
#  The file 'field_config.py' is part of ERT - Ensemble based Reservoir Tool. 
#   
#  ERT is free software: you can redistribute it and/or modify 
#  it under the terms of the GNU General Public License as published by 
#  the Free Software Foundation, either version 3 of the License, or 
#  (at your option) any later version. 
#   
#  ERT is distributed in the hope that it will be useful, but WITHOUT ANY 
#  WARRANTY; without even the implied warranty of MERCHANTABILITY or 
#  FITNESS FOR A PARTICULAR PURPOSE.   
#   
#  See the GNU General Public License at <http://www.gnu.org/licenses/gpl.html> 
#  for more details. 

import  ctypes
from    ert.cwrap.cwrap       import *
from    ert.cwrap.cclass      import CClass
from    ert.util.tvector      import * 
from    enkf_enum             import *
import  libenkf
class FieldConfig(CClass):
    
    def __init__(self , c_ptr , parent = None):
        if parent:
            self.init_cref( c_ptr , parent)
        else:
            self.init_cobj( c_ptr , cfunc.free )
            
    @property
    def get_type(self):
        return cfunc.get_type(self)

    @property
    def get_truncation_mode(self):
        return cfunc.get_truncation_mode(self)

    @property
    def get_truncation_min(self):
        return cfunc.get_truncation_min(self)

    @property
    def get_init_transform_name(self):
        return cfunc.get_init_transform_name(self)

    @property
    def get_output_transform_name(self):
        return cfunc.get_output_transform_name(self)

    @property
    def get_truncation_max(self):
        return cfunc.get_truncation_max(self)

    @property
    def get_nx(self):
        return cfunc.get_nx(self)

    @property
    def get_ny(self):
        return cfunc.get_ny(self)

    @property
    def get_nz(self):
<<<<<<< HEAD
        return cfunc.get_ny(self) 
##################################################################
cwrapper = CWrapper( libenkf.lib )
cwrapper.registerType( "field_config" , FieldConfig )

=======
        return cfunc.get_ny(self)

    def ijk_active(self, i,j,k):
        cfunc.ijk_active(self,i,j,k)
##################################################################
cwrapper = CWrapper( libenkf.lib )
cwrapper.registerType( "field_config" , FieldConfig )

>>>>>>> 2cf89b8c
cfunc = CWrapperNameSpace("field_config")
##################################################################
##################################################################
cfunc.free                      = cwrapper.prototype("void field_config_free( field_config )")
cfunc.get_type                  = cwrapper.prototype("int field_config_get_type(field_config)")
cfunc.get_truncation_mode       = cwrapper.prototype("int field_config_get_truncation_mode(field_config)")
cfunc.get_truncation_min        = cwrapper.prototype("double field_config_get_truncation_min(field_config)")
cfunc.get_truncation_max        = cwrapper.prototype("double field_config_get_truncation_max(field_config)")
cfunc.get_init_transform_name   = cwrapper.prototype("char* field_config_get_init_transform_name(field_config)")
cfunc.get_output_transform_name = cwrapper.prototype("char* field_config_get_output_transform_name(field_config)")
<<<<<<< HEAD
#cfunc.get_init_file_fmt         = cwrapper.safe_prototype("char* field_config_get_init_file_fmt(field_config)")
=======
>>>>>>> 2cf89b8c
cfunc.ijk_active                = cwrapper.prototype("bool field_config_ijk_active(field_config, int, int, int)")
cfunc.get_nx                    = cwrapper.prototype("int field_config_get_nx(field_config)")
cfunc.get_ny                    = cwrapper.prototype("int field_config_get_ny(field_config)")
cfunc.get_nz                    = cwrapper.prototype("int field_config_get_nz(field_config)")
cfunc.get_grid                  = cwrapper.prototype("c_void_p field_config_get_grid(field_config)")<|MERGE_RESOLUTION|>--- conflicted
+++ resolved
@@ -62,13 +62,6 @@
 
     @property
     def get_nz(self):
-<<<<<<< HEAD
-        return cfunc.get_ny(self) 
-##################################################################
-cwrapper = CWrapper( libenkf.lib )
-cwrapper.registerType( "field_config" , FieldConfig )
-
-=======
         return cfunc.get_ny(self)
 
     def ijk_active(self, i,j,k):
@@ -77,7 +70,6 @@
 cwrapper = CWrapper( libenkf.lib )
 cwrapper.registerType( "field_config" , FieldConfig )
 
->>>>>>> 2cf89b8c
 cfunc = CWrapperNameSpace("field_config")
 ##################################################################
 ##################################################################
@@ -88,10 +80,6 @@
 cfunc.get_truncation_max        = cwrapper.prototype("double field_config_get_truncation_max(field_config)")
 cfunc.get_init_transform_name   = cwrapper.prototype("char* field_config_get_init_transform_name(field_config)")
 cfunc.get_output_transform_name = cwrapper.prototype("char* field_config_get_output_transform_name(field_config)")
-<<<<<<< HEAD
-#cfunc.get_init_file_fmt         = cwrapper.safe_prototype("char* field_config_get_init_file_fmt(field_config)")
-=======
->>>>>>> 2cf89b8c
 cfunc.ijk_active                = cwrapper.prototype("bool field_config_ijk_active(field_config, int, int, int)")
 cfunc.get_nx                    = cwrapper.prototype("int field_config_get_nx(field_config)")
 cfunc.get_ny                    = cwrapper.prototype("int field_config_get_ny(field_config)")
