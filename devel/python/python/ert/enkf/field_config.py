--- conflicted
+++ resolved
@@ -65,11 +65,7 @@
         return cfunc.get_ny(self)
 
     def ijk_active(self, i,j,k):
-<<<<<<< HEAD
-        cfunc.ijk_active(self,i,j,k)
-=======
         return cfunc.ijk_active(self,i,j,k)
->>>>>>> 5273978b
 ##################################################################
 cwrapper = CWrapper( libenkf.lib )
 cwrapper.registerType( "field_config" , FieldConfig )
