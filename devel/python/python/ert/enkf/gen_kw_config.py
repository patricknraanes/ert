--- conflicted
+++ resolved
@@ -20,10 +20,7 @@
 from    ert.util.tvector      import * 
 from    ert.enkf.enkf_enum             import *
 import  ert.enkf.libenkf
-<<<<<<< HEAD
-=======
 from ert.util.stringlist import StringList
->>>>>>> 2cf89b8c
 class GenKwConfig(CClass):
     
     def __init__(self , c_ptr , parent = None):
@@ -39,21 +36,10 @@
     @property
     def get_parameter_file(self):
         return cfunc.get_parameter_file(self)
-<<<<<<< HEAD
-
-    @property
-    def get_init_file_fmt(self):
-        return cfunc.get_parameter_file(self)
-
-    @property
-    def alloc_name_list(self):
-        return cfunc.alloc_name_list(self)
-=======
 
     @property
     def alloc_name_list(self):
         return StringList(c_ptr = cfunc.alloc_name_list(self), parent = self)
->>>>>>> 2cf89b8c
 
 ##################################################################
 
@@ -65,9 +51,5 @@
 ##################################################################
 cfunc.free                   = cwrapper.prototype("void gen_kw_config_free( gen_kw_config )")
 cfunc.get_template_file      = cwrapper.prototype("char* gen_kw_config_get_template_file(gen_kw_config)")
-<<<<<<< HEAD
-#cfunc.get_init_file_fmt      = cwrapper.safe_prototype("char* gen_kw_config_get_init_file_fmt(gen_kw_config)")
-=======
->>>>>>> 2cf89b8c
 cfunc.get_parameter_file     = cwrapper.prototype("char* gen_kw_config_get_parameter_file(gen_kw_config)")
 cfunc.alloc_name_list        = cwrapper.prototype("c_void_p gen_kw_config_alloc_name_list(gen_kw_config)")