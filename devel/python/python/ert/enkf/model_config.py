#  Copyright (C) 2012  Statoil ASA, Norway. 
#   
#  The file 'model_config.py' is part of ERT - Ensemble based Reservoir Tool. 
#   
#  ERT is free software: you can redistribute it and/or modify 
#  it under the terms of the GNU General Public License as published by 
#  the Free Software Foundation, either version 3 of the License, or 
#  (at your option) any later version. 
#   
#  ERT is distributed in the hope that it will be useful, but WITHOUT ANY 
#  WARRANTY; without even the implied warranty of MERCHANTABILITY or 
#  FITNESS FOR A PARTICULAR PURPOSE.   
#   
#  See the GNU General Public License at <http://www.gnu.org/licenses/gpl.html> 
#  for more details. 

import  ctypes
from    ert.cwrap.cwrap            import *
from    ert.cwrap.cclass           import CClass
from    ert.util.tvector           import * 
from    enkf_enum                  import *
from    ert.job_queue.forward_model import ForwardModel
from    libenkf import *
from    ert.sched.libsched import *
from    ert.sched.history import HistoryType
from    ert.sched.sched_file import *
from    ert.ecl.ecl_sum import *
<<<<<<< HEAD
=======
from    ert.sched.history import *
>>>>>>> 2cf89b8c
class ModelConfig(CClass):
    
    def __init__(self , c_ptr , parent = None):
        if parent:
            self.init_cref( c_ptr , parent)
        else:
            self.init_cobj( c_ptr , cfunc.free )

    @property
    def get_enkf_sched_file(self):
        return cfunc.get_enkf_sched_file( self )

    def set_enkf_sched_file(self, file):
        cfunc.get_enkf_sched_file( self , file)

    @property
    def get_history_source(self):
        return HistoryType(c_ptr = cfunc.get_history_source( self ) , parent = self)

<<<<<<< HEAD
    def set_history_source(self, count):
        if self.parent:
            if count == 0:
                schedfile = self.parent.get_schedule_prediction_file
                cfunc.select_schedule_history(self, schedfile)
            if count == 1:
                refcase = self.parent.ecl_config.get_refcase
                cfunc.select_refcase_history(self,refcase,True)
            if count == 2: 
                refcase = self.parent.ecl_config.get_refcase
                cfunc.select_refcase_history(self,refcase,False)                 
=======
    def set_history_source(self, history_source, sched_file, refcase):
        return cfunc.select_history(self, history_source, sched_file, refcase)
>>>>>>> 2cf89b8c
        

    @property
    def get_max_internal_submit(self):
        return cfunc.get_max_internal_submit( self )
<<<<<<< HEAD

    def set_max_internal_submit(self, max):
        cfunc.get_max_internal_submit( self , max)

    @property     
    def get_forward_model(self):
        ford_model = ForwardModel( c_ptr = cfunc.get_forward_model( self ))
        return ford_model

    @property
    def get_case_table_file(self):
        return cfunc.get_case_table_file(self)

    @property
    def get_runpath_as_char(self):
        return cfunc.get_runpath_as_char(self)
=======

    def set_max_internal_submit(self, max):
        cfunc.get_max_internal_submit( self , max)

    @property     
    def get_forward_model(self):
        ford_model = ForwardModel( c_ptr = cfunc.get_forward_model( self ), parent = self)
        return ford_model

    @property
    def get_case_table_file(self):
        return cfunc.get_case_table_file(self)

    @property
    def get_runpath_as_char(self):
        return cfunc.get_runpath_as_char(self)

    def select_runpath(self, path_key):
        return cfunc.select_runpath(self, path_key)
>>>>>>> 2cf89b8c
##################################################################

cwrapper = CWrapper( libenkf.lib )
cwrapper.registerType( "model_config" , ModelConfig )

cfunc = CWrapperNameSpace("model_config")

##################################################################
##################################################################

cfunc.free                    = cwrapper.prototype("void model_config_free( model_config )")
cfunc.get_enkf_sched_file     = cwrapper.prototype("char* model_config_get_enkf_sched_file( model_config )")
cfunc.set_enkf_sched_file     = cwrapper.prototype("void model_config_set_enkf_sched_file( model_config, char*)")
cfunc.get_history_source      = cwrapper.prototype("c_void_p model_config_get_history_source(model_config)")
<<<<<<< HEAD
cfunc.select_schedule_history = cwrapper.prototype("void model_config_select_schedule_history(model_config, sched_file)")
cfunc.select_refcase_history = cwrapper.prototype("void model_config_select_refcase_history(model_config, ecl_sum, bool)")
=======
cfunc.select_history          = cwrapper.prototype("bool model_config_select_history(model_config, history_type, c_void_p, ecl_sum)")
>>>>>>> 2cf89b8c
cfunc.get_forward_model       = cwrapper.prototype("c_void_p model_config_get_forward_model(model_config)")
cfunc.get_max_internal_submit = cwrapper.prototype("int model_config_get_max_internal_submit(model_config)")
cfunc.set_max_internal_submit = cwrapper.prototype("void model_config_set_max_internal_submit(model_config, int)")
cfunc.get_case_table_file     = cwrapper.prototype("char* model_config_get_case_table_file(model_config)")
cfunc.get_runpath_as_char     = cwrapper.prototype("char* model_config_get_runpath_as_char(model_config)")
<<<<<<< HEAD
cfunc.select_runpath          = cwrapper.safe_prototype("void model_config_select_runpath(model_config, char*)")
=======
cfunc.select_runpath          = cwrapper.prototype("void model_config_select_runpath(model_config, char*)")
>>>>>>> 2cf89b8c
                                 <|MERGE_RESOLUTION|>--- conflicted
+++ resolved
@@ -25,10 +25,7 @@
 from    ert.sched.history import HistoryType
 from    ert.sched.sched_file import *
 from    ert.ecl.ecl_sum import *
-<<<<<<< HEAD
-=======
 from    ert.sched.history import *
->>>>>>> 2cf89b8c
 class ModelConfig(CClass):
     
     def __init__(self , c_ptr , parent = None):
@@ -48,45 +45,13 @@
     def get_history_source(self):
         return HistoryType(c_ptr = cfunc.get_history_source( self ) , parent = self)
 
-<<<<<<< HEAD
-    def set_history_source(self, count):
-        if self.parent:
-            if count == 0:
-                schedfile = self.parent.get_schedule_prediction_file
-                cfunc.select_schedule_history(self, schedfile)
-            if count == 1:
-                refcase = self.parent.ecl_config.get_refcase
-                cfunc.select_refcase_history(self,refcase,True)
-            if count == 2: 
-                refcase = self.parent.ecl_config.get_refcase
-                cfunc.select_refcase_history(self,refcase,False)                 
-=======
     def set_history_source(self, history_source, sched_file, refcase):
         return cfunc.select_history(self, history_source, sched_file, refcase)
->>>>>>> 2cf89b8c
         
 
     @property
     def get_max_internal_submit(self):
         return cfunc.get_max_internal_submit( self )
-<<<<<<< HEAD
-
-    def set_max_internal_submit(self, max):
-        cfunc.get_max_internal_submit( self , max)
-
-    @property     
-    def get_forward_model(self):
-        ford_model = ForwardModel( c_ptr = cfunc.get_forward_model( self ))
-        return ford_model
-
-    @property
-    def get_case_table_file(self):
-        return cfunc.get_case_table_file(self)
-
-    @property
-    def get_runpath_as_char(self):
-        return cfunc.get_runpath_as_char(self)
-=======
 
     def set_max_internal_submit(self, max):
         cfunc.get_max_internal_submit( self , max)
@@ -106,7 +71,6 @@
 
     def select_runpath(self, path_key):
         return cfunc.select_runpath(self, path_key)
->>>>>>> 2cf89b8c
 ##################################################################
 
 cwrapper = CWrapper( libenkf.lib )
@@ -121,20 +85,11 @@
 cfunc.get_enkf_sched_file     = cwrapper.prototype("char* model_config_get_enkf_sched_file( model_config )")
 cfunc.set_enkf_sched_file     = cwrapper.prototype("void model_config_set_enkf_sched_file( model_config, char*)")
 cfunc.get_history_source      = cwrapper.prototype("c_void_p model_config_get_history_source(model_config)")
-<<<<<<< HEAD
-cfunc.select_schedule_history = cwrapper.prototype("void model_config_select_schedule_history(model_config, sched_file)")
-cfunc.select_refcase_history = cwrapper.prototype("void model_config_select_refcase_history(model_config, ecl_sum, bool)")
-=======
 cfunc.select_history          = cwrapper.prototype("bool model_config_select_history(model_config, history_type, c_void_p, ecl_sum)")
->>>>>>> 2cf89b8c
 cfunc.get_forward_model       = cwrapper.prototype("c_void_p model_config_get_forward_model(model_config)")
 cfunc.get_max_internal_submit = cwrapper.prototype("int model_config_get_max_internal_submit(model_config)")
 cfunc.set_max_internal_submit = cwrapper.prototype("void model_config_set_max_internal_submit(model_config, int)")
 cfunc.get_case_table_file     = cwrapper.prototype("char* model_config_get_case_table_file(model_config)")
 cfunc.get_runpath_as_char     = cwrapper.prototype("char* model_config_get_runpath_as_char(model_config)")
-<<<<<<< HEAD
-cfunc.select_runpath          = cwrapper.safe_prototype("void model_config_select_runpath(model_config, char*)")
-=======
 cfunc.select_runpath          = cwrapper.prototype("void model_config_select_runpath(model_config, char*)")
->>>>>>> 2cf89b8c
                                  