--- conflicted
+++ resolved
@@ -20,20 +20,6 @@
 from    ert.util.tvector      import * 
 from    enkf_enum             import *
 import  ert.enkf.libenkf
-<<<<<<< HEAD
-from    ert.plot.plot_driver import PlotDriver
-
-class PlotConfig(CClass):
-    
-    def __init__(self , c_ptr = None):
-        self.owner = False
-        self.c_ptr = c_ptr
-        
-        
-    def __del__(self):
-        if self.owner:
-            cfunc.free( self )
-=======
 
 class PlotConfig(CClass):
     
@@ -42,7 +28,6 @@
             self.init_cref( c_ptr , parent)
         else:
             self.init_cobj( c_ptr , cfunc.free )
->>>>>>> 2cf89b8c
 
     @property
     def get_path(self):
@@ -53,12 +38,7 @@
         
     @property
     def get_driver(self):
-<<<<<<< HEAD
-        #driver = ert.plot.plot_driver.PlotDriver( cfunc.get_driver( self ))
-        return cfunc.get_driver(self)#driver
-=======
         return cfunc.get_driver(self)
->>>>>>> 2cf89b8c
 
     def set_driver(self, driver):
         cfunc.set_driver(self, driver)
