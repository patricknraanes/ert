--- conflicted
+++ resolved
@@ -22,13 +22,8 @@
 import  libenkf
 from    ert.enkf.libenkf       import *
 from ert.job_queue.ext_joblist import ExtJoblist
-<<<<<<< HEAD
-
-
-=======
 from ert.job_queue.job_queue import JobQueue
 from ert.util.stringlist import StringList
->>>>>>> 2cf89b8c
 
 
 
@@ -70,13 +65,6 @@
     def set_lsf_request(self, lsf_request):
         cfunc.set_lsf_request( self , lsf_request)
 
-<<<<<<< HEAD
-    @property
-    def get_rsh_host_list(self):
-        return cfunc.get_rsh_host_list( self )
-
-=======
->>>>>>> 2cf89b8c
     def clear_rsh_host_list(self):
         cfunc.set_rsh_host_list( self )
 
@@ -90,7 +78,6 @@
     @property
     def get_max_running_rsh(self):
         return cfunc.get_max_running_rsh( self )
-<<<<<<< HEAD
 
     def set_max_running_rsh(self, max_running):
         cfunc.set_max_running_rsh( self , max_running)
@@ -110,27 +97,6 @@
         cfunc.set_job_script( self , job_script)
 
     @property
-=======
-
-    def set_max_running_rsh(self, max_running):
-        cfunc.set_max_running_rsh( self , max_running)
-
-    @property
-    def get_max_running_local(self):
-        return cfunc.get_max_running_local( self )
-
-    def set_max_running_local(self, max_running):
-        cfunc.set_max_running_local( self , max_running)
-
-    @property
-    def get_job_script(self):
-        return cfunc.get_job_script( self )
-
-    def set_job_script(self, job_script):
-        cfunc.set_job_script( self , job_script)
-
-    @property
->>>>>>> 2cf89b8c
     def get_env_hash(self):
         return cfunc.get_env_hash( self )
 
@@ -138,17 +104,6 @@
         cfunc.setenv( self , var, value)
 
     def clear_env(self):
-<<<<<<< HEAD
-        cfunc.set_env( self )
-
-    @property
-    def get_path_variables(self):
-        return cfunc.get_path_variables( self )
-
-    @property
-    def get_path_values(self):
-        return cfunc.get_path_values( self )
-=======
         cfunc.clear_env( self )
 
     @property
@@ -158,7 +113,6 @@
     @property
     def get_path_values(self):
         return StringList(c_ptr = cfunc.get_path_values( self ), parent = self)
->>>>>>> 2cf89b8c
 
     def clear_pathvar(self):
         cfunc.clear_pathvar( self )
@@ -168,11 +122,7 @@
 
     @property     
     def get_installed_jobs(self):
-<<<<<<< HEAD
-        installed_jobs = ert.job_queue.ext_joblist.ExtJoblist( cfunc.get_installed_jobs( self ), parent = self)
-=======
         installed_jobs = ExtJoblist( cfunc.get_installed_jobs( self ), parent = self)
->>>>>>> 2cf89b8c
         return installed_jobs
 
     @property
@@ -192,8 +142,6 @@
     @property
     def queue_is_running(self):
         return cfunc.queue_is_running( self )
-<<<<<<< HEAD
-=======
 
     @property
     def get_job_queue(self):
@@ -205,7 +153,6 @@
 
     def add_rsh_host(self, host, max_running):
         cfunc.add_rsh_host(self, host, max_running)
->>>>>>> 2cf89b8c
 ##################################################################
 
 cwrapper = CWrapper( libenkf.lib )
@@ -248,10 +195,5 @@
 cfunc.get_path_values       = cwrapper.prototype("c_void_p site_config_get_path_values(site_config)")
 cfunc.clear_pathvar         = cwrapper.prototype("void site_config_clear_pathvar(site_config)")
 cfunc.update_pathvar        = cwrapper.prototype("void site_config_update_pathvar(site_config, char*, char*)")
-<<<<<<< HEAD
-cfunc.get_installed_jobs    = cwrapper.prototype("c_void_p site_config_get_installed_jobs(site_config)")
-cfunc.get_license_root_path = cwrapper.prototype("char* site_config_get_license_root_path(site_config)")
-=======
->>>>>>> 2cf89b8c
 cfunc.get_job_queue         = cwrapper.prototype("c_void_p site_config_get_job_queue(site_config)")
 cfunc.queue_is_running      = cwrapper.prototype("bool site_config_queue_is_running(site_config)")