--- conflicted
+++ resolved
@@ -134,11 +134,7 @@
         return cfunc.get_max_submit( self )
 
     def set_max_submit(self, max):
-<<<<<<< HEAD
-        cfunc.set_job_script( self , max)
-=======
         cfunc.set_max_submit( self , max)
->>>>>>> 0e06262b
 
     @property
     def get_license_root_path(self):
