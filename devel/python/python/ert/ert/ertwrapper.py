--- conflicted
+++ resolved
@@ -24,12 +24,8 @@
 import os
 import erttypes
 import ert
-<<<<<<< HEAD
-import ert.enkf.enkf as enkf
-=======
 #import ert.enkf.enkf as enkf
 import ert.enkf.enkf_main as enkf
->>>>>>> 2cf89b8c
 
 def RH_version():
     RH  = open('/etc/redhat-release' , 'r').read().split()[6]
@@ -177,15 +173,6 @@
             return func
 
     def initializeTypes(self):
-<<<<<<< HEAD
-        self.prototype("char* stringlist_iget(long, int)", lib=self.util)
-        self.prototype("c_void_p stringlist_alloc_new()", lib=self.util)
-        self.prototype("void stringlist_append_copy(long, char*)", lib=self.util)
-        self.prototype("int stringlist_get_size(long)", lib=self.util)
-        self.prototype("void stringlist_free(long)", lib=self.util)
-
-=======
->>>>>>> 2cf89b8c
         self.prototype("long hash_iter_alloc(long)", lib=self.util)
         self.prototype("char* hash_iter_get_next_key(long)", lib=self.util)
         self.prototype("char* hash_get(long, char*)", lib=self.util)
@@ -197,15 +184,6 @@
         self.prototype("char* subst_list_iget_key(long, int)", lib=self.util)
         self.prototype("char* subst_list_iget_value(long, int)", lib=self.util)
 
-<<<<<<< HEAD
-        self.prototype("long bool_vector_alloc(int, bool)", lib=self.util)
-        self.prototype("void bool_vector_iset(long, int, bool)", lib=self.util)
-        self.prototype("long bool_vector_get_ptr(long)", lib=self.util)
-        self.prototype("void bool_vector_free(long)", lib=self.util)
-
-        #self.prototype("void enkf_main_free(long)")
-=======
->>>>>>> 2cf89b8c
         self.prototype("void enkf_main_fprintf_config(long)")
         self.prototype("void enkf_main_create_new_config(long , char*, char* , char* , int)")
         
