--- conflicted
+++ resolved
@@ -18,14 +18,10 @@
 from    ert.cwrap.cwrap       import *
 from    ert.cwrap.cclass      import CClass
 from    ert.util.tvector      import * 
-<<<<<<< HEAD
-=======
-from    ert.enkf.enkf_enum             import *
-import  ert.enkf.libenkf
-from ert.util.stringlist import StringList
-from ert.job_queue.ext_job import ExtJob
->>>>>>> 2cf89b8c
+from    ert.util.stringlist   import StringList
+from    ert.job_queue.ext_job import ExtJob
 import  libjob_queue
+
 class ExtJoblist(CClass):
     
     def __init__(self , c_ptr , parent = None):
@@ -40,11 +36,7 @@
 
     @property
     def alloc_list(self):
-<<<<<<< HEAD
-        return cfunc.alloc_list( self )
-=======
         return StringList(c_ptr = cfunc.alloc_list( self ), parent = self)
->>>>>>> 2cf89b8c
 
     def del_job(self, job):
         return cfunc.del_job(self, job)
@@ -53,11 +45,7 @@
         return cfunc.has_job(self, job)
 
     def get_job(self, job):
-<<<<<<< HEAD
-        return ert.job_queue.ext_job.ExtJob( cfunc.get_job( self , job))
-=======
         return ExtJob( c_ptr = cfunc.get_job( self , job), parent = self)
->>>>>>> 2cf89b8c
 
     def add_job(self, job_name, new_job):
         cfunc.add_job(self, job_name, new_job)
