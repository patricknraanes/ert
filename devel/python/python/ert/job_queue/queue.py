#  Copyright (C) 2011  Statoil ASA, Norway. 
#   
#  The file 'job_queue.py' is part of ERT - Ensemble based Reservoir Tool. 
#   
#  ERT is free software: you can redistribute it and/or modify 
#  it under the terms of the GNU General Public License as published by 
#  the Free Software Foundation, either version 3 of the License, or 
#  (at your option) any later version. 
#   
#  ERT is distributed in the hope that it will be useful, but WITHOUT ANY 
#  WARRANTY; without even the implied warranty of MERCHANTABILITY or 
#  FITNESS FOR A PARTICULAR PURPOSE.   
#   
#  See the GNU General Public License at <http://www.gnu.org/licenses/gpl.html> 
#  for more details. 
"""
Module implementing a queue for managing external jobs.


"""


import  time
import  threading
import  ctypes
from    ert.cwrap.cwrap       import *
from    ert.cwrap.cclass      import CClass


# Need to import this to ensure that the ctime type is registered
import  ert.util.ctime        
from ert.util.ctime import ctime

import  libjob_queue

from    job  import Job

        

class JobList:
    def __init__(self):
        self.job_list = []
        self.job_dict = {}
        

    def __getitem__(self , index):
        job = None
        if isinstance(index , types.StringType):
            job = self.job_dict.get( index )
        elif isinstance(index , types.IntType):
            try:
                job = self.job_list[index]
            except:
                job = None
        return job


    def add_job( self , job , job_name ):
        job_index  = len( self.job_list )
        job.job_nr = job_index
        self.job_dict[ job_name ] = job
        self.job_list.append( job )
        

    @property
    def size(self):
        return len( self.job_list )



class exList:
    def __init__(self , joblist):
        self.joblist = joblist

    def __getitem__(self , index):
        job = self.joblist.__getitem__(index)
        if job:
            return True
        else:
            return False

        

class statusList:
    def __init__(self , joblist ):
        self.joblist = joblist

    def __getitem__(self , index):
        job = self.joblist.__getitem__(index)
        if job:
            return job.status()
        else:
            return None


class runtimeList:
    def __init__(self , joblist , queue):
        self.joblist = joblist
        self.queue   = queue

    def __getitem__(self , index):
        job = self.joblist.__getitem__(index)
        if job:
            sim_start = cfunc.iget_sim_start( self.queue , job.job_nr )
            if not sim_start.ctime() == -1:
                return time.time( ) - sim_start.ctime()
            else:
                return None
        else:
            return None


class JobQueue(CClass):
    
    # If the queue is created with size == 0 that means that it will
    # just grow as needed; for the queue layer to know when to exit
    # you must call the function submit_complete() when you have no
    # more jobs to submit.
    #
    # If the number of jobs is known in advance you can create the
    # queue with a finite value for size, in that case it is not
    # necessary to explitly inform the queue layer when all jobs have
    # been submitted.

    #def __init__(self , driver = None, max_submit = 1 , size = 0, c_ptr = None):
    #    """
    #    SHort doc...
    #    
    #    
    #    
    #    The @size argument is used to say how many jobs the queue will
    #    run, in total.
#
#          size = 0: That means that you do not tell the queue in
#            advance how many jobs you have. The queue will just run
#            all the jobs you add, but you have to inform the queue in
#            some way that all jobs have been submitted. To achieve
#            this you should call the submit_complete() method when all
#            jobs have been submitted.#
#
#          size > 0: The queue will now exactly how many jobs to run,
#            and will continue until this number of jobs have completed
#            - it is not necessary to call the submit_complete() method
#            in this case.
#        """
#
#        OK_file     = None 
#        exit_file   = None
#        if c_ptr:
#            self.init_cobj( c_ptr , cfunc.free_queue )
#        else:
#            c_ptr = cfunc.stringlist_alloc( )
#            self.init_cobj( c_ptr , cfunc.free_queue )
#            
#        self.jobs   = JobList()
#        self.size   = size
#
#        self.exists   = exList( self.jobs )
#        self.status   = statusList( self.jobs )
#        self.run_time = runtimeList( self.jobs , self )
#
#        self.start( blocking = False )
#        if driver:
#            self.driver = driver
#            cfunc.set_driver( self , driver.c_ptr )
    def __init__(self , c_ptr , parent = None):
        if parent:
            self.init_cref( c_ptr , parent)
        else:
            self.init_cobj( c_ptr , cfunc.free )



    def kill_job(self , index):
        """
        Will kill job nr @index.
        """
        job = self.jobs.__getitem__( index )
        if job:
            job.kill()

    def start( self , blocking = False):
        verbose = False
        cfunc.run_jobs( self , self.size , verbose )


    def submit( self , cmd , run_path , job_name , argv , num_cpu = 1):
        c_argv = (ctypes.c_char_p * len(argv))()
        c_argv[:] = argv
        job_index = self.jobs.size

        done_callback = None
        callback_arg = None
        retry_callback = None
        
        queue_index = cfunc.cadd_job_mt( self , cmd , done_callback , retry_callback , callback_arg , num_cpu , run_path , job_name , len(argv) , c_argv)
        job = Job( self.driver , cfunc.get_job_ptr( self , queue_index ) , queue_index , False )
        
        self.jobs.add_job( job , job_name )
        return job


    def clear( self ):
        pass

    def block_waiting( self ):
        """
        Will block as long as there are waiting jobs.
        """
        while self.num_waiting > 0:
            time.sleep( 1 )
            
    def block(self):
        """
        Will block as long as there are running jobs.
        """
        while self.running:
            time.sleep( 1 )


    def submit_complete( self ):
        """
        Method to inform the queue that all jobs have been submitted.

        If the queue has been created with size == 0 the queue has no
        way of knowing when all jobs have completed; hence in that
        case you must call the submit_complete() method when all jobs
        have been submitted.

        If you know in advance exactly how many jobs you will run that
        should be specified with the size argument when creating the
        queue, in that case it is not necessary to call the
        submit_complete() method.
        """
        cfunc.submit_complete( self )


    @property
    def running(self):
        return cfunc.is_running( self )

    @property
    def num_running( self ):
        return cfunc.num_running( self )

    @property
    def num_pending( self ):
        return cfunc.num_pending( self )

    @property
    def num_waiting( self ):
        return cfunc.num_waiting( self )

    @property
    def num_complete( self ):
        return cfunc.num_complete( self )

    def exists(self , index):
        job = self.__getitem__(index)
        if job:
            return True
        else:
            return False

    def get_max_running( self ):
        return self.driver.get_max_running()
    
    def set_max_running( self , max_running ):
        self.driver.set_max_running( max_running )
    
    def user_exit(self):
        cfunc.user_exit(self)

    def set_pause_on(self):
        cfunc.set_pause_on

    def set_pause_off(self):
        cfunc.set_pause_off

#################################################################

cwrapper = CWrapper( libjob_queue.lib )
cwrapper.registerType( "job_queue" , JobQueue )
cfunc  = CWrapperNameSpace( "JobQueue" )

cfunc.user_exit       = cwrapper.prototype("void job_queue_user_exit( job_queue )") 
cfunc.free_queue      = cwrapper.prototype("void job_queue_free( job_queue )")
cfunc.set_max_running = cwrapper.prototype("void job_queue_set_max_running( job_queue , int)")
cfunc.get_max_running = cwrapper.prototype("int  job_queue_get_max_running( job_queue )")
cfunc.set_driver      = cwrapper.prototype("void job_queue_set_driver( job_queue , c_void_p )")
cfunc.cadd_job_mt     = cwrapper.prototype("int  job_queue_add_job_mt( job_queue , char* , c_void_p , c_void_p , c_void_p , int , char* , char* , int , char**)")
cfunc.cadd_job_st     = cwrapper.prototype("int  job_queue_add_job_st( job_queue , char* , c_void_p , c_void_p , c_void_p , int , char* , char* , int , char**)")
cfunc.start_queue     = cwrapper.prototype("void job_queue_run_jobs( job_queue , int , bool)")
cfunc.run_jobs        = cwrapper.prototype("void job_queue_run_jobs_threaded(job_queue , int , bool)")
cfunc.num_running     = cwrapper.prototype("int  job_queue_get_num_running( job_queue )")
cfunc.num_complete    = cwrapper.prototype("int  job_queue_get_num_complete( job_queue )")
cfunc.num_waiting     = cwrapper.prototype("int  job_queue_get_num_waiting( job_queue )")
cfunc.num_pending     = cwrapper.prototype("int  job_queue_get_num_pending( job_queue )")
cfunc.is_running      = cwrapper.prototype("int  job_queue_is_running( job_queue )")
cfunc.submit_complete = cwrapper.prototype("void job_queue_submit_complete( job_queue )")
cfunc.get_job_ptr     = cwrapper.prototype("c_void_p job_queue_iget_job( job_queue , int)")
<<<<<<< HEAD
cfunc.iget_sim_start  = cwrapper.prototype("time_t   job_queue_iget_sim_start( job_queue , int)")
=======
cfunc.iget_sim_start  = cwrapper.prototype("int   job_queue_iget_sim_start( job_queue , int)")
>>>>>>> 2cf89b8c
cfunc.get_active_size = cwrapper.prototype("int      job_queue_get_active_size( job_queue )")
cfunc.get_pause       = cwrapper.prototype("bool job_queue_get_pause(job_queue)")
cfunc.set_pause_on    = cwrapper.prototype("void job_queue_set_pause_on(job_queue)")
cfunc.set_pause_off   = cwrapper.prototype("void job_queue_set_pause_off(job_queue)")<|MERGE_RESOLUTION|>--- conflicted
+++ resolved
@@ -299,11 +299,7 @@
 cfunc.is_running      = cwrapper.prototype("int  job_queue_is_running( job_queue )")
 cfunc.submit_complete = cwrapper.prototype("void job_queue_submit_complete( job_queue )")
 cfunc.get_job_ptr     = cwrapper.prototype("c_void_p job_queue_iget_job( job_queue , int)")
-<<<<<<< HEAD
-cfunc.iget_sim_start  = cwrapper.prototype("time_t   job_queue_iget_sim_start( job_queue , int)")
-=======
 cfunc.iget_sim_start  = cwrapper.prototype("int   job_queue_iget_sim_start( job_queue , int)")
->>>>>>> 2cf89b8c
 cfunc.get_active_size = cwrapper.prototype("int      job_queue_get_active_size( job_queue )")
 cfunc.get_pause       = cwrapper.prototype("bool job_queue_get_pause(job_queue)")
 cfunc.set_pause_on    = cwrapper.prototype("void job_queue_set_pause_on(job_queue)")
