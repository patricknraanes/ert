set(PYTHON_SOURCES
    __init__.py
    buffer.py
    ctime.py
    hash.py
    latex.py
    log.py
    lookup_table.py
    matrix.py
    stat.py
    stringlist.py
    substitution_list.py
    test_area.py
    tvector.py
    util_func.py
<<<<<<< HEAD
    ui_return.py
)

add_python_package("python.ert.util"  ${PYTHON_INSTALL_PREFIX}/ert/util "${PYTHON_SOURCES}" True)
=======
    rng.py )


add_python_package("Python ert.util" ${PYTHON_INSTALL_PREFIX}/ert/util "${PYTHON_SOURCES}" True)

add_python_package("Python ert.util test" ${PYTHON_INSTALL_PREFIX}/ert/util "test_area.py" False)

add_subdirectory(enums)
>>>>>>> d5ba34d1
<|MERGE_RESOLUTION|>--- conflicted
+++ resolved
@@ -13,13 +13,9 @@
     test_area.py
     tvector.py
     util_func.py
-<<<<<<< HEAD
     ui_return.py
+    rng.py
 )
-
-add_python_package("python.ert.util"  ${PYTHON_INSTALL_PREFIX}/ert/util "${PYTHON_SOURCES}" True)
-=======
-    rng.py )
 
 
 add_python_package("Python ert.util" ${PYTHON_INSTALL_PREFIX}/ert/util "${PYTHON_SOURCES}" True)
@@ -27,4 +23,3 @@
 add_python_package("Python ert.util test" ${PYTHON_INSTALL_PREFIX}/ert/util "test_area.py" False)
 
 add_subdirectory(enums)
->>>>>>> d5ba34d1
