set(PYTHON_SOURCES
    __init__.py
    buffer.py
    ctime.py
    hash.py
    latex.py
    log.py
    lookup_table.py
    matrix.py
    rng.py
    stat.py
    stringlist.py
    substitution_list.py
    test_area.py
    tvector.py
    util_func.py
<<<<<<< HEAD
=======
    ui_return.py
    rng.py
>>>>>>> cd5d6024
)

add_python_package("python.ert.util"  ${PYTHON_INSTALL_PREFIX}/ert/util "${PYTHON_SOURCES}" True)

add_subdirectory(enums)<|MERGE_RESOLUTION|>--- conflicted
+++ resolved
@@ -7,18 +7,14 @@
     log.py
     lookup_table.py
     matrix.py
-    rng.py
     stat.py
     stringlist.py
     substitution_list.py
     test_area.py
     tvector.py
     util_func.py
-<<<<<<< HEAD
-=======
     ui_return.py
     rng.py
->>>>>>> cd5d6024
 )
 
 add_python_package("python.ert.util"  ${PYTHON_INSTALL_PREFIX}/ert/util "${PYTHON_SOURCES}" True)
