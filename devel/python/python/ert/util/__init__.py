#  Copyright (C) 2011  Statoil ASA, Norway. 
#   
#  The file '__init__.py' is part of ERT - Ensemble based Reservoir Tool. 
#   
#  ERT is free software: you can redistribute it and/or modify 
#  it under the terms of the GNU General Public License as published by 
#  the Free Software Foundation, either version 3 of the License, or 
#  (at your option) any later version. 
#   
#  ERT is distributed in the hope that it will be useful, but WITHOUT ANY 
#  WARRANTY; without even the implied warranty of MERCHANTABILITY or 
#  FITNESS FOR A PARTICULAR PURPOSE.   
#   
#  See the GNU General Public License at <http://www.gnu.org/licenses/gpl.html> 
#  for more details. 
"""
Package with utility classes, used by other ERT classes.

The libutil library implements many utility functions and classes of
things like hash table and vector; these classes are extensively used
by the other ert libraries. The present wrapping here is to facilitate
use and interaction with various ert classes, in a pure python context
you are probably better served by using a plain python solution;
either based on built in python objects or well established third
party packages.

The modules included in the util package are:

  tvector.py: This module implements the classes IntVector,
     DoubleVector and BoolVector. This is a quite normal
     implementation of a typed growable vector; but with a special
     twist regarding default values.

  util_func.py: This module wraps a couple of stateless (i.e. there is
     no class involved) functions from the util.c file.
   
"""

import ert.cwrap.clib as clib

clib.load("libz" , "libz.so.1")

# Depending on the Fortran compiler which has been used to compile
# blas / lapack the there might be an additional dependency on libg2c:

try:
    # First try to load without libg2c
    clib.load("libblas.so" , "libblas.so.3")
    clib.load("liblapack.so")
except ImportError:
    # Then try to load with libg2c
    clib.load("libg2c.so.0")
    clib.load("libblas.so" , "libblas.so.3")
    clib.load("liblapack.so")

UTIL_LIB = clib.ert_load("libert_util.so")

from .tvector import DoubleVector, IntVector, BoolVector, TimeVector, TVector
from .stringlist import StringList
from .stat import quantile, quantile_sorted
from .matrix import Matrix
from .log import Log
from .lookup_table import LookupTable
from .buffer import Buffer
from .ctime import ctime
from .hash import Hash, StringHash, DoubleHash, IntegerHash
from .latex import LaTeX
from .substitution_list import SubstitutionList
<<<<<<< HEAD
from .ui_return import UIReturn
from .ui_return import UIReturnStatus
=======
from .test_area import TestArea , TestAreaContext
>>>>>>> 9f45a62d
<|MERGE_RESOLUTION|>--- conflicted
+++ resolved
@@ -66,9 +66,6 @@
 from .hash import Hash, StringHash, DoubleHash, IntegerHash
 from .latex import LaTeX
 from .substitution_list import SubstitutionList
-<<<<<<< HEAD
 from .ui_return import UIReturn
 from .ui_return import UIReturnStatus
-=======
-from .test_area import TestArea , TestAreaContext
->>>>>>> 9f45a62d
+from .test_area import TestArea , TestAreaContext