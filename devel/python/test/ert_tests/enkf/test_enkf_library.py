--- conflicted
+++ resolved
@@ -36,11 +36,7 @@
             self.assertIsInstance(main.eclConfig(), EclConfig)
 
             with self.assertRaises(ValueError): # Null pointer!
-<<<<<<< HEAD
-                self.assertIsInstance(main.eclConfig().getRefcase(), EclSum)
-=======
                 self.assertIsInstance(main.ecl_config().getRefcase(), EclSum)
->>>>>>> cd5d6024
 
             file_system = main.getFileSystem()
             self.assertEqual(file_system.getCaseName(), "default")
